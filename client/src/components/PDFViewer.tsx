--- conflicted
+++ resolved
@@ -1,44 +1,13 @@
-import React, { useState, useEffect, useRef, useCallback, useMemo } from "react";
+import React, { useState, useEffect, useRef, useCallback } from "react";
 import { useDisplay } from "@/context/DisplayContext";
 import { Card, CardContent, CardHeader, CardTitle } from "@/components/ui/card";
 import { resolveBackendUrl } from "@/utils/backend";
 import imageCache from "@/utils/imageCache";
 
 const IS_DEV_MODE = process.env.NODE_ENV === 'development';
-<<<<<<< HEAD
-const MAX_RENDER_DIMENSION = 8192;
-=======
 const PDF_SCALE = 3.0; // Aumentado de 2.0 para 3.0 para melhor qualidade
 const MAX_RENDER_DIMENSION = 4096;
->>>>>>> acfce32a
 const IMAGE_EXPORT_FORMAT = 'image/png';
-
-// Configurações de timeout e qualidade para renderização
-const RENDER_TIMEOUTS = {
-  HIGH_QUALITY: 300000,    // 5 minutos para alta qualidade
-  MEDIUM_QUALITY: 180000,  // 3 minutos para qualidade média
-  LOW_QUALITY: 120000      // 2 minutos para qualidade baixa
-};
-
-const QUALITY_SCALES = {
-  HIGH: 1.0,      // 100% da escala calculada
-  MEDIUM: 0.6,    // 60% da escala calculada
-  LOW: 0.35       // 35% da escala calculada
-};
-
-const getViewportWidth = () => {
-  if (typeof window === "undefined") {
-    return 1920;
-  }
-
-  const { innerWidth, screen } = window;
-  return Math.max(
-    innerWidth || 0,
-    screen?.width || 0,
-    screen?.availWidth || 0,
-    1920
-  );
-};
 
 const getDevicePixelRatio = () => {
   if (typeof window === 'undefined') {
@@ -47,25 +16,6 @@
 
   const ratio = window.devicePixelRatio || 1;
   return Number.isFinite(ratio) && ratio > 0 ? ratio : 1;
-};
-
-const ensureImageHasMinimumResolution = (url: string, minDimension: number): Promise<boolean> => {
-  if (typeof window === 'undefined' || typeof Image === 'undefined') {
-    return Promise.resolve(true);
-  }
-
-  return new Promise((resolve) => {
-    const img = new Image();
-    img.decoding = 'async';
-    img.onload = () => {
-      const width = img.naturalWidth || img.width || 0;
-      const height = img.naturalHeight || img.height || 0;
-      const largestSide = Math.max(width, height);
-      resolve(largestSide >= minDimension);
-    };
-    img.onerror = () => resolve(false);
-    img.src = url;
-  });
 };
 
 // Configurar PDF.js
@@ -91,62 +41,6 @@
   autoRestartDelay?: number;
   onScrollComplete?: () => void;
 }
-
-const normalizeCategoryText = (value?: string | null) => {
-  if (!value) {
-    return "";
-  }
-
-  return value
-    .normalize("NFD")
-    .replace(/[\u0300-\u036f]/g, "")
-    .toLowerCase();
-};
-
-type EscalaClassificationLike = {
-  category?: "oficial" | "praca";
-  tags?: string[];
-  title?: string;
-  url?: string;
-};
-
-const detectEscalaCategory = (
-  doc?: EscalaClassificationLike | null
-): "oficial" | "praca" | null => {
-  if (!doc) {
-    return null;
-  }
-
-  if (doc.category === "oficial" || doc.category === "praca") {
-    return doc.category;
-  }
-
-  const normalizedTags = Array.isArray(doc.tags)
-    ? doc.tags
-        .map(tag => normalizeCategoryText(tag))
-        .filter(Boolean)
-    : [];
-
-  if (normalizedTags.some(tag => tag.includes("oficia"))) {
-    return "oficial";
-  }
-
-  if (normalizedTags.some(tag => tag.includes("praca"))) {
-    return "praca";
-  }
-
-  const combinedText = `${normalizeCategoryText(doc.title)} ${normalizeCategoryText(doc.url)}`.trim();
-
-  if (combinedText.includes("oficial") || combinedText.includes("oficiais") || combinedText.includes("oficia")) {
-    return "oficial";
-  }
-
-  if (combinedText.includes("praca") || combinedText.includes("pracas") || combinedText.includes("prac")) {
-    return "praca";
-  }
-
-  return null;
-};
 
 // Classe para controlar o scroll automático contínuo
 class ContinuousAutoScroller {
@@ -255,69 +149,6 @@
   const containerRef = useRef<HTMLDivElement>(null);
   const restartTimerRef = useRef<NodeJS.Timeout | null>(null);
 
-  // Estados para controle de zoom
-  const [zoomLevel, setZoomLevel] = useState(1);
-  const [showZoomControls, setShowZoomControls] = useState(false);
-  const [zoomInputValue, setZoomInputValue] = useState("100");
-
-  // Funções de controle de zoom
-  const handleZoomIn = () => {
-    const newZoom = Math.min(zoomLevel + 0.1, 3); // Máximo 3x
-    setZoomLevel(newZoom);
-    setZoomInputValue(Math.round(newZoom * 100).toString());
-  };
-
-  const handleZoomOut = () => {
-    const newZoom = Math.max(zoomLevel - 0.1, 0.5); // Mínimo 0.5x
-    setZoomLevel(newZoom);
-    setZoomInputValue(Math.round(newZoom * 100).toString());
-  };
-
-  const handleResetZoom = () => {
-    setZoomLevel(1);
-    setZoomInputValue("100");
-  };
-
-  const handleZoomInputChange = (e: React.ChangeEvent<HTMLInputElement>) => {
-    const value = e.target.value;
-    // Permitir apenas números
-    if (value === '' || /^\d+$/.test(value)) {
-      setZoomInputValue(value);
-    }
-  };
-
-  const handleZoomInputKeyDown = (e: React.KeyboardEvent<HTMLInputElement>) => {
-    if (e.key === 'Enter') {
-      applyZoomFromInput();
-      (e.target as HTMLInputElement).blur();
-    } else if (e.key === 'Escape') {
-      // Cancelar e restaurar valor atual
-      setZoomInputValue(Math.round(zoomLevel * 100).toString());
-      (e.target as HTMLInputElement).blur();
-    }
-  };
-
-  const applyZoomFromInput = () => {
-    let numericValue = parseInt(zoomInputValue);
-
-    // Validação: se vazio ou inválido, restaurar valor atual
-    if (isNaN(numericValue) || zoomInputValue === '') {
-      setZoomInputValue(Math.round(zoomLevel * 100).toString());
-      return;
-    }
-
-    // Limitar entre 50% e 300%
-    numericValue = Math.max(50, Math.min(300, numericValue));
-
-    const newZoom = numericValue / 100;
-    setZoomLevel(newZoom);
-    setZoomInputValue(numericValue.toString());
-  };
-
-  const handleZoomInputBlur = () => {
-    applyZoomFromInput();
-  };
-
   // Configurações
   const getScrollSpeed = () => {
     switch (scrollSpeed) {
@@ -330,36 +161,6 @@
   const SCROLL_SPEED = getScrollSpeed();
   const RESTART_DELAY = autoRestartDelay * 1000;
   const devicePixelRatio = getDevicePixelRatio();
-  const getTargetRenderWidth = useCallback(() => {
-    const containerWidth = containerRef.current?.clientWidth ?? 0;
-    const fallbackWidth = getViewportWidth();
-    const baseWidth = containerWidth > 0 ? containerWidth : fallbackWidth;
-    const targetWidth = baseWidth * devicePixelRatio;
-    const safeTargetWidth = Number.isFinite(targetWidth) && targetWidth > 0
-      ? targetWidth
-      : fallbackWidth;
-
-    return Math.min(Math.max(safeTargetWidth, baseWidth), MAX_RENDER_DIMENSION);
-  }, [devicePixelRatio]);
-
-  const calculateRenderScale = useCallback((viewportDimensions: { width: number; height: number }) => {
-    const { width, height } = viewportDimensions;
-    const originalWidth = Math.max(width, 1);
-    const originalHeight = Math.max(height, 1);
-    const targetRenderWidth = getTargetRenderWidth();
-
-    let desiredScale = targetRenderWidth / originalWidth;
-    if (!Number.isFinite(desiredScale) || desiredScale <= 0) {
-      desiredScale = 1;
-    }
-
-    const maxScale = MAX_RENDER_DIMENSION / Math.max(originalWidth, originalHeight);
-    if (Number.isFinite(maxScale) && maxScale > 0) {
-      desiredScale = Math.min(desiredScale, maxScale);
-    }
-
-    return Math.max(desiredScale, 1);
-  }, [getTargetRenderWidth]);
 
   // Função para obter a URL completa do servidor backend - DETECTAR AMBIENTE
   const getBackendUrl = (path: string): string => resolveBackendUrl(path);
@@ -374,15 +175,16 @@
     console.log("📄 PLASA: Nenhum documento ativo");
     return null;
   } else if (documentType === "escala") {
+    // CORREÇÃO: Usar a escala atual baseada no índice
     const activeEscalas = escalaDocuments.filter(doc => doc.active && doc.type === "escala");
-
+    
     if (activeEscalas.length === 0) {
       console.log("📋 ESCALA: Nenhuma escala ativa");
       return null;
     }
-
+    
     const currentEscala = activeEscalas[currentEscalaIndex % activeEscalas.length];
-
+    
     if (currentEscala?.url) {
       console.log(`📋 ESCALA: Usando escala ${currentEscalaIndex + 1}/${activeEscalas.length}:`, {
         title: currentEscala.title,
@@ -391,22 +193,23 @@
       });
       return getBackendUrl(currentEscala.url);
     }
-
+    
     console.log("📋 ESCALA: Escala atual sem URL válida");
     return null;
   } else if (documentType === "cardapio") {
+    // CORREÇÃO: Usar activeCardapioDoc diretamente do contexto
     if (!activeCardapioDoc) {
       console.log("🍽️ CARDÁPIO: Nenhum cardápio ativo");
       return null;
     }
-
+    
     console.log("🍽️ CARDÁPIO: Usando cardápio ativo:", {
       title: activeCardapioDoc.title,
       url: activeCardapioDoc.url
     });
     return getBackendUrl(activeCardapioDoc.url);
   }
-
+  
   return null;
 };
 
@@ -540,6 +343,7 @@
             const fallbackFilename = `${documentId}-page-${pageNum}.${extension}`;
             const savedUrl = result.data?.url || result.url || `/plasa-pages/${fallbackFilename}`;
             const fullSavedUrl = getBackendUrl(savedUrl);
+            console.log(`💾 Página ${pageNum} salva no servidor: ${fullSavedUrl}`);
             resolve(fullSavedUrl);
           } else {
             throw new Error(`Erro no servidor: ${response.status}`);
@@ -571,7 +375,7 @@
   const checkExistingPages = async (totalPages: number, documentId: string): Promise<string[]> => {
     try {
       const checkUrl = getBackendUrl('/api/check-plasa-pages');
-
+      
       const response = await fetch(checkUrl, {
         method: 'POST',
         headers: {
@@ -587,10 +391,10 @@
           return result.pageUrls.map((url: string) => getBackendUrl(url));
         }
       }
-
+      
       console.log("🆕 Páginas não encontradas, gerando novas...");
       return [];
-
+      
     } catch (error) {
       console.log(`⚠️ Erro ao verificar páginas existentes:`, error);
       return [];
@@ -657,35 +461,28 @@
 
       for (let pageNum = 1; pageNum <= pdf.numPages; pageNum++) {
         try {
-          // Log progress every 10 pages to avoid console spam
-          if (pageNum % 10 === 0 || pageNum === pdf.numPages) {
-            console.log(`📄 Processando página ${pageNum}/${pdf.numPages}`);
-          }
-
+          console.log(`📄 Processando página ${pageNum}/${pdf.numPages}`);
+          
           const page = await pdf.getPage(pageNum);
 
           const originalViewport = page.getViewport({ scale: 1.0 });
-          const appliedScale = calculateRenderScale({
-            width: originalViewport.width,
-            height: originalViewport.height,
-          });
+          const maxDimension = Math.max(originalViewport.width, originalViewport.height) || 1;
+          const limitScale = MAX_RENDER_DIMENSION / maxDimension;
+          const baseScale = PDF_SCALE * devicePixelRatio;
+          const appliedScale = limitScale > 0 ? Math.min(baseScale, limitScale) : baseScale;
           const viewport = page.getViewport({ scale: appliedScale });
 
+          console.log(`📐 Página ${pageNum} - Original: ${originalViewport.width}x${originalViewport.height}, Escala: ${appliedScale}, Final: ${viewport.width}x${viewport.height}`);
+
           const canvas = document.createElement('canvas');
-          const context = canvas.getContext('2d', {
+          const context = canvas.getContext('2d', { 
             alpha: false,
             willReadFrequently: false
           })!;
-
-          context.imageSmoothingEnabled = true;
-          context.imageSmoothingQuality = 'high';
-
-          const renderWidth = Math.min(MAX_RENDER_DIMENSION, Math.ceil(viewport.width));
-          const renderHeight = Math.min(MAX_RENDER_DIMENSION, Math.ceil(viewport.height));
-
-          canvas.height = renderHeight;
-          canvas.width = renderWidth;
-
+          
+          canvas.height = Math.floor(viewport.height);
+          canvas.width = Math.floor(viewport.width);
+          
           context.fillStyle = '#FFFFFF';
           context.fillRect(0, 0, canvas.width, canvas.height);
 
@@ -696,16 +493,22 @@
             intent: 'display'
           };
 
+          console.log(`🎨 Renderizando página ${pageNum}...`);
+          
           const renderPromise = page.render(renderContext).promise;
-          const timeoutPromise = new Promise((_, reject) =>
-            setTimeout(() => reject(new Error('Timeout na renderização')), RENDER_TIMEOUTS.HIGH_QUALITY)
+          const timeoutPromise = new Promise((_, reject) => 
+            setTimeout(() => reject(new Error('Timeout na renderização')), 120000)
           );
-
+          
           await Promise.race([renderPromise, timeoutPromise]);
-
+          
+          console.log(`✅ Página ${pageNum} renderizada com sucesso`);
+          
           const imageUrl = await savePageAsImage(canvas, pageNum, docId);
           imageUrls.push(imageUrl);
-
+          
+          console.log(`💾 Página ${pageNum} salva: ${imageUrl}`);
+          
           setLoadingProgress(Math.round((pageNum / pdf.numPages) * 100));
           
           page.cleanup();
@@ -922,16 +725,16 @@
   useEffect(() => {
     if (documentType === "escala") {
       const currentEscala = getCurrentEscalaDoc();
-
+      
       console.log("🔄 ESCALA Effect triggered:", {
         currentEscalaIndex,
         totalActiveEscalas: escalaDocuments.filter(d => d.active && d.type === "escala").length,
         currentEscala: currentEscala?.title,
         category: currentEscala?.category,
         url: currentEscala?.url,
-        id: currentEscala?.id
+        id: currentEscala?.id 
       });
-
+      
       setEscalaImageUrl(null);
       setLoading(false);
       setTotalPages(1);
@@ -1046,83 +849,9 @@
       const response = await fetch(url, { method: 'HEAD' });
       const contentType = response.headers.get('content-type');
       return contentType?.startsWith('image/') || false;
-    } catch (error) {
-      console.warn("⚠️ Erro ao verificar tipo de arquivo:", url, error);
+    } catch {
       return false;
     }
-  };
-
-  // NOVA FUNÇÃO: Tentar renderizar PDF com fallback de qualidade
-  const tryRenderWithFallback = async (
-    page: any,
-    canvas: HTMLCanvasElement,
-    baseScale: number,
-    target: string
-  ): Promise<boolean> => {
-    const qualities = [
-      { name: 'ALTA', scale: QUALITY_SCALES.HIGH, timeout: RENDER_TIMEOUTS.HIGH_QUALITY },
-      { name: 'MÉDIA', scale: QUALITY_SCALES.MEDIUM, timeout: RENDER_TIMEOUTS.MEDIUM_QUALITY },
-      { name: 'BAIXA', scale: QUALITY_SCALES.LOW, timeout: RENDER_TIMEOUTS.LOW_QUALITY }
-    ];
-
-    for (const quality of qualities) {
-      try {
-        console.log(`🎨 ${target.toUpperCase()}: Tentando renderização em qualidade ${quality.name} (escala: ${(baseScale * quality.scale).toFixed(2)}, timeout: ${quality.timeout / 1000}s)...`);
-
-        const viewport = page.getViewport({ scale: baseScale * quality.scale });
-        const context = canvas.getContext('2d', {
-          alpha: false,
-          willReadFrequently: false
-        });
-
-        if (!context) {
-          throw new Error('Falha ao criar contexto do canvas');
-        }
-
-        context.imageSmoothingEnabled = true;
-        context.imageSmoothingQuality = 'high';
-
-        const renderWidth = Math.min(MAX_RENDER_DIMENSION, Math.ceil(viewport.width));
-        const renderHeight = Math.min(MAX_RENDER_DIMENSION, Math.ceil(viewport.height));
-
-        canvas.width = renderWidth;
-        canvas.height = renderHeight;
-
-        context.fillStyle = '#FFFFFF';
-        context.fillRect(0, 0, canvas.width, canvas.height);
-
-        const renderContext = {
-          canvasContext: context,
-          viewport: viewport,
-          background: '#FFFFFF',
-          intent: 'display'
-        };
-
-        const renderPromise = page.render(renderContext).promise;
-        const timeoutPromise = new Promise((_, reject) =>
-          setTimeout(() => reject(new Error(`Timeout na renderização (${quality.name})`)), quality.timeout)
-        );
-
-        await Promise.race([renderPromise, timeoutPromise]);
-
-        console.log(`✅ ${target.toUpperCase()}: Renderização em qualidade ${quality.name} bem-sucedida! (${renderWidth}x${renderHeight})`);
-        return true;
-
-      } catch (error) {
-        console.warn(`⚠️ ${target.toUpperCase()}: Falha na qualidade ${quality.name}:`, error);
-
-        // Se não for a última tentativa, continue para a próxima qualidade
-        if (quality !== qualities[qualities.length - 1]) {
-          console.log(`🔄 ${target.toUpperCase()}: Tentando próxima qualidade...`);
-          continue;
-        }
-
-        // Se foi a última tentativa, retorne false
-        return false;
-      }
-    }
-
-    return false;
   };
   
   // NOVA FUNÇÃO: Converter PDF da escala para imagem
@@ -1151,7 +880,7 @@
       setLoading(true);
       setLoadingProgress(0);
 
-      // Verificar cache local primeiro
+      // Verificar cache local primeiro (IndexedDB)
       const localCached = await imageCache.get(documentId);
       if (localCached) {
         console.log(`💾 ${target.toUpperCase()}: Usando cache local`);
@@ -1160,7 +889,7 @@
         return;
       }
 
-      // Verificar cache no servidor (apenas para ESCALA)
+      // Verificar cache no servidor (apenas ESCALA)
       if (target === "escala") {
         try {
           const cacheResponse = await fetch(getBackendUrl(`/api/check-escala-cache/${documentId}`));
@@ -1169,16 +898,9 @@
           if (cacheResult.success && cacheResult.exists) {
             console.log(`💾 ESCALA: Cache do servidor encontrado: ${cacheResult.url}`);
             const cachedUrl = getBackendUrl(cacheResult.url);
-            const minimumRenderWidth = Math.max(1, Math.floor(getTargetRenderWidth()));
-            const hasMinimumResolution = await ensureImageHasMinimumResolution(cachedUrl, minimumRenderWidth);
-
-            if (hasMinimumResolution) {
-              setImageUrl(cachedUrl);
-              setLoading(false);
-              return;
-            }
-
-            console.log('⚠️ ESCALA: Cache com resolução baixa detectado. Reprocessando documento.');
+            setImageUrl(cachedUrl);
+            setLoading(false);
+            return;
           }
         } catch (cacheError) {
           console.warn("⚠️ ESCALA: Erro ao verificar cache do servidor:", cacheError);
@@ -1229,28 +951,52 @@
       const page = await pdf.getPage(1);
 
       const originalViewport = page.getViewport({ scale: 1.0 });
-      const baseScale = calculateRenderScale({
-        width: originalViewport.width,
-        height: originalViewport.height,
+      const maxDimension = Math.max(originalViewport.width, originalViewport.height) || 1;
+      const limitScale = MAX_RENDER_DIMENSION / maxDimension;
+      const baseScale = PDF_SCALE * devicePixelRatio;
+      const appliedScale = limitScale > 0 ? Math.min(baseScale, limitScale) : baseScale;
+      const viewport = page.getViewport({ scale: appliedScale });
+
+      console.log(`📐 ${target.toUpperCase()}: Dimensões - ${viewport.width}x${viewport.height} (escala: ${appliedScale})`);
+
+      const canvas = document.createElement('canvas');
+      const context = canvas.getContext('2d', {
+        alpha: false,
+        willReadFrequently: false
       });
 
-      console.log(`📐 ${target.toUpperCase()}: Escala base calculada: ${baseScale.toFixed(2)}`);
-
-      const canvas = document.createElement('canvas');
-
-      // Tentar renderizar com fallback de qualidade
-      const renderSuccess = await tryRenderWithFallback(page, canvas, baseScale, target);
-
-      if (!renderSuccess) {
-        throw new Error('Falha em todas as tentativas de renderização');
-      }
+      if (!context) {
+        throw new Error('Falha ao criar contexto do canvas');
+      }
+
+      canvas.height = Math.floor(viewport.height);
+      canvas.width = Math.floor(viewport.width);
+
+      context.fillStyle = '#FFFFFF';
+      context.fillRect(0, 0, canvas.width, canvas.height);
+
+      const renderContext = {
+        canvasContext: context,
+        viewport: viewport,
+        background: '#FFFFFF',
+        intent: 'display'
+      };
+
+      console.log(`🎨 ${target.toUpperCase()}: Renderizando página...`);
+
+      const renderPromise = page.render(renderContext).promise;
+      const timeoutPromise = new Promise((_, reject) =>
+        setTimeout(() => reject(new Error('Timeout na renderização')), 60000)
+      );
+
+      await Promise.race([renderPromise, timeoutPromise]);
 
       console.log(`✅ ${target.toUpperCase()}: Página renderizada com sucesso`);
 
       // Gerar data URL da imagem processada
       const imageDataUrl = canvas.toDataURL(IMAGE_EXPORT_FORMAT);
 
-      // Salvar no cache local imediatamente
+      // Salvar no cache local imediatamente (IndexedDB)
       await imageCache.set(documentId, imageDataUrl).catch(err => {
         console.warn(`⚠️ ${target.toUpperCase()}: Falha ao salvar no cache local:`, err);
       });
@@ -1331,21 +1077,18 @@
     }
   }, [loading, savedPageUrls.length, isAutomationPaused, isScrolling, startContinuousScroll]);
 
-  // CORREÇÃO: Renderizar conteúdo com melhor tratamento de erros (memoizado)
-  const renderContent = useMemo(() => {
-    const render = () => {
+  // CORREÇÃO: Renderizar conteúdo com melhor tratamento de erros
+  const renderContent = () => {
     if (documentType === "plasa" && savedPageUrls.length > 0) {
       return (
         <div className="w-full">
           {savedPageUrls.map((pageUrl, index) => (
-            <div key={pageUrl} className="w-full mb-4">
+            <div key={index} className="w-full mb-4">
               <img
                 src={pageUrl}
                 alt={`PLASA - Página ${index + 1}`}
                 className="w-full h-auto block shadow-sm"
                 style={{ maxWidth: '100%' }}
-                loading={index < 2 ? "eager" : "lazy"}
-                decoding="async"
                 onError={(e) => {
                   console.error(`❌ Erro ao carregar página ${index + 1}:`, pageUrl);
                   (e.target as HTMLImageElement).src = 'data:image/svg+xml;base64,PHN2ZyB3aWR0aD0iODAwIiBoZWlnaHQ9IjYwMCIgeG1sbnM9Imh0dHA6Ly93d3cudzMub3JnLzIwMDAvc3ZnIj48cmVjdCB3aWR0aD0iODAwIiBoZWlnaHQ9IjYwMCIgZmlsbD0iI2Y4ZjhmOCIvPjx0ZXh0IHg9IjQwMCIgeT0iMzAwIiBmb250LWZhbWlseT0iQXJpYWwiIGZvbnQtc2l6ZT0iMjQiIGZpbGw9IiM5OTkiIHRleHQtYW5jaG9yPSJtaWRkbGUiPkVycm8gYW8gY2FycmVnYXIgcMOhZ2luYSAke2luZGV4ICsgMX08L3RleHQ+PC9zdmc+';
@@ -1415,26 +1158,15 @@
       }
 
       return (
-        <div className="w-full h-full flex items-center justify-center p-4 overflow-auto">
+        <div className="w-full h-full flex items-center justify-center p-4">
           {escalaImageUrl ? (
             <img
               src={escalaImageUrl}
               alt="Escala de Serviço"
-<<<<<<< HEAD
-              className="object-contain shadow-lg transition-transform duration-200"
-              style={{
-                transform: `scale(${zoomLevel})`,
-                maxWidth: zoomLevel > 1 ? 'none' : '100%',
-                maxHeight: zoomLevel > 1 ? 'none' : '100%'
-              }}
-              loading="eager"
-              decoding="async"
-=======
               className="max-w-full max-h-full object-contain shadow-lg"
               style={{
                 imageRendering: 'crisp-edges' as const,
               }}
->>>>>>> acfce32a
               onError={(e) => {
                 console.error("❌ ESCALA: Erro ao carregar imagem:", escalaImageUrl);
                 setEscalaError("Falha ao exibir a imagem da escala");
@@ -1448,21 +1180,10 @@
             <img
               src={docUrl}
               alt="Escala de Serviço (Original)"
-<<<<<<< HEAD
-              className="object-contain shadow-lg transition-transform duration-200"
-              style={{
-                transform: `scale(${zoomLevel})`,
-                maxWidth: zoomLevel > 1 ? 'none' : '100%',
-                maxHeight: zoomLevel > 1 ? 'none' : '100%'
-              }}
-              loading="eager"
-              decoding="async"
-=======
               className="max-w-full max-h-full object-contain shadow-lg"
               style={{
                 imageRendering: 'crisp-edges' as const,
               }}
->>>>>>> acfce32a
               onError={(e) => {
                 console.error("❌ ESCALA: Erro ao carregar arquivo original:", docUrl);
                 setEscalaError("Falha ao carregar o arquivo da escala");
@@ -1493,26 +1214,15 @@
       });
 
       return (
-        <div className="w-full h-full flex items-center justify-center p-4 overflow-auto">
+        <div className="w-full h-full flex items-center justify-center p-4">
           {cardapioImageUrl ? (
             <img
               src={cardapioImageUrl}
               alt="Cardápio Semanal"
-<<<<<<< HEAD
-              className="object-contain shadow-lg transition-transform duration-200"
-              style={{
-                transform: `scale(${zoomLevel})`,
-                maxWidth: zoomLevel > 1 ? 'none' : '100%',
-                maxHeight: zoomLevel > 1 ? 'none' : '100%'
-              }}
-              loading="eager"
-              decoding="async"
-=======
               className="max-w-full max-h-full object-contain shadow-lg"
               style={{
                 imageRendering: 'crisp-edges' as const,
               }}
->>>>>>> acfce32a
               onError={(e) => {
                 console.error("❌ CARDÁPIO: Erro ao carregar imagem:", cardapioImageUrl);
                 (e.target as HTMLImageElement).style.display = 'none';
@@ -1525,21 +1235,10 @@
             <img
               src={docUrl}
               alt="Cardápio Semanal (Original)"
-<<<<<<< HEAD
-              className="object-contain shadow-lg transition-transform duration-200"
-              style={{
-                transform: `scale(${zoomLevel})`,
-                maxWidth: zoomLevel > 1 ? 'none' : '100%',
-                maxHeight: zoomLevel > 1 ? 'none' : '100%'
-              }}
-              loading="eager"
-              decoding="async"
-=======
               className="max-w-full max-h-full object-contain shadow-lg"
               style={{
                 imageRendering: 'crisp-edges' as const,
               }}
->>>>>>> acfce32a
               onError={(e) => {
                 console.error("❌ CARDÁPIO: Erro ao carregar arquivo original:", docUrl);
                 (e.target as HTMLImageElement).style.display = 'none';
@@ -1643,19 +1342,7 @@
         </div>
       </div>
     );
-    };
-    return render();
-  }, [
-    documentType,
-    savedPageUrls,
-    escalaImageUrl,
-    cardapioImageUrl,
-    escalaError,
-    loading,
-    debugInfo,
-    activePlasaDoc,
-    zoomLevel,
-  ]);
+  };
 
  const getCurrentTitle = () => {
   if (documentType === "escala") {
@@ -1677,15 +1364,11 @@
 
 
 
-<CardHeader
-  className={`relative text-white border-b space-y-0 py-1.5 px-3 ${
-    documentType === "cardapio"
-      ? "bg-gradient-to-r from-orange-700 via-amber-600 to-orange-700 border-orange-400/40 shadow-lg"
-      : "bg-gradient-to-r from-slate-700 via-blue-800 to-slate-700 border-blue-400/30"
-  }`}
-  onMouseEnter={() => (documentType === "escala" || documentType === "cardapio") && setShowZoomControls(true)}
-  onMouseLeave={() => setShowZoomControls(false)}
->
+<CardHeader className={`relative text-white border-b py-2 px-4 ${
+  documentType === "cardapio" 
+    ? "bg-gradient-to-r from-orange-700 via-amber-600 to-orange-700 border-orange-400/40 shadow-lg" 
+    : "bg-gradient-to-r from-slate-700 via-blue-800 to-slate-700 border-blue-400/30"
+}`}>
   {/* Efeito de brilho melhorado baseado no tipo */}
   <div className={`absolute inset-0 ${
     documentType === "cardapio" 
@@ -1707,22 +1390,24 @@
   )}
 
 <CardTitle className="relative z-10 flex items-center justify-between">
-  <div className="flex items-center space-x-2">
+  <div className="flex items-center space-x-3">
     {/* Ícone estilizado baseado no tipo */}
-    <div className="relative w-6 h-6">
+    <div className={`relative ${
+      documentType === "cardapio" ? "w-8 h-8" : "w-6 h-6"
+    }`}>
       <div className={`w-full h-full rounded-lg flex items-center justify-center shadow-lg ${
         documentType === "cardapio" 
           ? "bg-gradient-to-br from-orange-500 to-amber-600" 
           : "bg-gradient-to-br from-blue-500 to-blue-600"
       }`}>
         {documentType === "plasa" ? (
-          <span className="text-white text-base leading-none">📋</span>
+          <span className="text-white text-lg leading-none">📋</span>
         )  : documentType === "escala" ? (
-          <span className="text-white text-base leading-none">📅</span>
+          <span className="text-white text-lg leading-none">📅</span>
         ) : documentType === "cardapio" ? (
-          <span className="text-white text-base leading-none">🍽️</span>
+          <span className="text-white text-lg leading-none">🍽️</span>
         ) : (
-          <span className="text-white text-base leading-none">📄</span>
+          <span className="text-white text-lg leading-none">📄</span>
         )}
       </div>
       
@@ -1733,7 +1418,7 @@
     </div>
     
     <div className="flex flex-col">
-      <span className={`font-bold text-xs sm:text-sm bg-clip-text text-transparent uppercase tracking-wide ${
+      <span className={`font-bold text-sm bg-clip-text text-transparent uppercase tracking-wide ${
         documentType === "cardapio"
           ? "bg-gradient-to-r from-orange-50 via-white to-amber-50 drop-shadow-sm"
           : "bg-gradient-to-r from-white to-blue-100"
@@ -1751,113 +1436,42 @@
     </div>
   </div>
   
-  <div className="flex items-center space-x-2">
-    {/* Controles de zoom que aparecem no hover */}
-    {(documentType === "escala" || documentType === "cardapio") && (
-      <div
-        className={`flex items-center gap-1 transition-all duration-300 ${
-          showZoomControls ? 'opacity-100 scale-100' : 'opacity-0 scale-90 pointer-events-none'
-        } ${
-          documentType === "cardapio"
-            ? "bg-orange-600/70 backdrop-blur-sm border-orange-400/40"
-            : "bg-slate-600/70 backdrop-blur-sm border-slate-400/40"
-        } rounded-lg px-2 py-1 border shadow-lg`}
-      >
-        <button
-          onClick={handleZoomOut}
-          disabled={zoomLevel <= 0.5}
-          className={`p-1 rounded transition-colors ${
-            documentType === "cardapio"
-              ? "hover:bg-orange-500/80 disabled:opacity-40"
-              : "hover:bg-slate-500/80 disabled:opacity-40"
-          } disabled:cursor-not-allowed`}
-          title="Diminuir zoom"
-        >
-          <span className="text-white text-sm font-bold">−</span>
-        </button>
-
-        <div className="flex items-center gap-0.5">
-          <input
-            type="text"
-            value={zoomInputValue}
-            onChange={handleZoomInputChange}
-            onKeyDown={handleZoomInputKeyDown}
-            onBlur={handleZoomInputBlur}
-            className={`w-10 px-1 py-0.5 rounded text-[10px] font-bold text-center transition-colors ${
-              documentType === "cardapio"
-                ? "bg-orange-600/90 hover:bg-orange-500/80 text-orange-100 focus:bg-orange-500/90"
-                : "bg-slate-600/90 hover:bg-slate-500/80 text-slate-100 focus:bg-slate-500/90"
-            } border-none outline-none focus:ring-1 focus:ring-white/30`}
-            title="Digite o zoom e pressione Enter (50-300%)"
-          />
-          <span className={`text-[10px] font-bold ${
-            documentType === "cardapio" ? "text-orange-100" : "text-slate-100"
-          }`}>%</span>
-        </div>
-
-        <button
-          onClick={handleZoomIn}
-          disabled={zoomLevel >= 3}
-          className={`p-1 rounded transition-colors ${
-            documentType === "cardapio"
-              ? "hover:bg-orange-500/80 disabled:opacity-40"
-              : "hover:bg-slate-500/80 disabled:opacity-40"
-          } disabled:cursor-not-allowed`}
-          title="Aumentar zoom"
-        >
-          <span className="text-white text-sm font-bold">+</span>
-        </button>
-      </div>
-    )}
-
+  <div className="flex items-center space-x-3">
     {/* Indicador OFICIAIS | PRAÇAS fixo com ícones para ESCALA */}
     {documentType === "escala" && (() => {
-      const currentEscala = getCurrentEscalaDoc() ?? activeEscalaDoc;
-      const escalaCategory = detectEscalaCategory(currentEscala);
-      const isOficial = escalaCategory === "oficial";
-      const isPraca = escalaCategory === "praca";
-      const isUnclassified = escalaCategory === null;
-      const inactiveOpacityClass = isUnclassified ? "opacity-60" : "opacity-40";
-      const inactiveTextClass = isUnclassified ? "text-slate-300" : "text-slate-400";
-
+      const currentEscala = getCurrentEscalaDoc();
+      const isOficial = currentEscala?.category === "oficial";
+      
       return (
-        <div className="bg-slate-600/50 backdrop-blur-sm rounded-lg px-2 py-0.5 border border-slate-400/30 flex items-center">
-          <div className="flex items-center gap-1.5">
+        <div className="bg-slate-600/50 backdrop-blur-sm rounded-lg px-3 py-1 border border-slate-400/30 flex items-center">
+          <div className="flex items-center gap-2">
             {/* OFICIAIS */}
             <div className="flex items-center gap-1">
-              <span
-                className={`text-xs transition-all duration-300 ${
-                  isOficial ? "opacity-100" : inactiveOpacityClass
-                }`}
-              >
-                ⭐
-              </span>
-              <span
-                className={`text-[10px] sm:text-xs font-bold transition-all duration-300 ${
-                  isOficial ? "text-yellow-200 drop-shadow-sm" : inactiveTextClass
-                }`}
-              >
+              <span className={`text-sm transition-all duration-300 ${
+                isOficial ? "opacity-100" : "opacity-40"
+              }`}>⭐</span>
+              <span className={`text-xs font-bold transition-all duration-300 ${
+                isOficial 
+                  ? "text-yellow-200 drop-shadow-sm" 
+                  : "text-slate-400"
+              }`}>
                 OFICIAIS
               </span>
             </div>
-
+            
             {/* Separador */}
-            <span className="text-slate-300 text-[10px] sm:text-xs mx-1">|</span>
-
+            <span className="text-slate-300 text-xs mx-1">|</span>
+            
             {/* PRAÇAS */}
             <div className="flex items-center gap-1">
-              <span
-                className={`text-xs transition-all duration-300 ${
-                  isPraca ? "opacity-100" : inactiveOpacityClass
-                }`}
-              >
-                🛡️
-              </span>
-              <span
-                className={`text-[10px] sm:text-xs font-bold transition-all duration-300 ${
-                  isPraca ? "text-green-200 drop-shadow-sm" : inactiveTextClass
-                }`}
-              >
+              <span className={`text-sm transition-all duration-300 ${
+                !isOficial ? "opacity-100" : "opacity-40"
+              }`}>🛡️</span>
+              <span className={`text-xs font-bold transition-all duration-300 ${
+                !isOficial 
+                  ? "text-green-200 drop-shadow-sm" 
+                  : "text-slate-400"
+              }`}>
                 PRAÇAS
               </span>
             </div>
@@ -1873,14 +1487,14 @@
       const isEAGM = currentCardapio?.unit === "EAGM";
       
       return (
-        <div className="bg-orange-600/50 backdrop-blur-sm rounded-lg px-2 py-0.5 border border-orange-400/30 flex items-center">
-          <div className="flex items-center gap-1.5">
+        <div className="bg-orange-600/50 backdrop-blur-sm rounded-lg px-3 py-1 border border-orange-400/30 flex items-center">
+          <div className="flex items-center gap-2">
             {/* EAGM */}
             <div className="flex items-center gap-1">
-              <span className={`text-xs transition-all duration-300 ${
+              <span className={`text-sm transition-all duration-300 ${
                 isEAGM ? "opacity-100" : "opacity-40"
               }`}>🏢</span>
-              <span className={`text-[10px] sm:text-xs font-bold transition-all duration-300 ${
+              <span className={`text-xs font-bold transition-all duration-300 ${
                 isEAGM 
                   ? "text-orange-200 drop-shadow-sm" 
                   : "text-orange-400/60"
@@ -1890,14 +1504,14 @@
             </div>
             
             {/* Separador */}
-            <span className="text-orange-300 text-[10px] sm:text-xs mx-1">|</span>
+            <span className="text-orange-300 text-xs mx-1">|</span>
             
             {/* 1DN */}
             <div className="flex items-center gap-1">
-              <span className={`text-xs transition-all duration-300 ${
+              <span className={`text-sm transition-all duration-300 ${
                 !isEAGM ? "opacity-100" : "opacity-40"
               }`}>⚓</span>
-              <span className={`text-[10px] sm:text-xs font-bold transition-all duration-300 ${
+              <span className={`text-xs font-bold transition-all duration-300 ${
                 !isEAGM 
                   ? "text-orange-200 drop-shadow-sm" 
                   : "text-orange-400/60"
@@ -1937,13 +1551,4 @@
   );
 };
 
-// Otimização: Memoizar componente para evitar re-renders desnecessários
-export default React.memo(PDFViewer, (prevProps, nextProps) => {
-  // Re-renderizar apenas se props realmente mudarem
-  return (
-    prevProps.documentType === nextProps.documentType &&
-    prevProps.title === nextProps.title &&
-    prevProps.scrollSpeed === nextProps.scrollSpeed &&
-    prevProps.autoRestartDelay === nextProps.autoRestartDelay
-  );
-});+export default PDFViewer;