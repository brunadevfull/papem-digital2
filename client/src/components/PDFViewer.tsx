--- conflicted
+++ resolved
@@ -1812,17 +1812,6 @@
       return;
     }
 
-<<<<<<< HEAD
-    const docId = getCurrentDocumentId();
-    if (!docId) {
-      console.log('⚠️ SSE: docId não encontrado');
-      return;
-    }
-
-    const contextState = documentViewStates[docId];
-    if (!contextState) {
-      console.log(`⚠️ SSE: Nenhum estado encontrado para ${docId}. Estados disponíveis:`, Object.keys(documentViewStates));
-=======
     const { docId, groupId } = getCurrentDocumentIdentifiers();
     const candidateKeys = [docId, groupId].filter((key): key is string => typeof key === 'string' && key.length > 0);
     if (candidateKeys.length === 0) {
@@ -1845,33 +1834,19 @@
         `⚠️ SSE: Nenhum estado encontrado para ${docId ?? groupId}. Estados disponíveis:`,
         Object.keys(documentViewStates)
       );
->>>>>>> c7b890e2
       return;
     }
-
-    console.log(`📡 SSE: Estado encontrado para ${docId}:`, contextState);
 
     // Aplicar zoom se mudou
     if (
       typeof contextState.zoom === 'number' &&
-      Number.isFinite(contextState.zoom)
+      Number.isFinite(contextState.zoom) &&
+      Math.abs(zoomLevel - contextState.zoom) > 0.01
     ) {
       const clampedZoom = Math.min(Math.max(contextState.zoom, 0.5), 3);
-<<<<<<< HEAD
-      const zoomDifference = Math.abs(zoomLevel - clampedZoom);
-
-      console.log(`📡 SSE: Verificando zoom - atual: ${zoomLevel}, salvo: ${clampedZoom}, diferença: ${zoomDifference}`);
-
-      if (zoomDifference > 0.01) {
-        console.log(`📡 SSE: Aplicando zoom atualizado para ${docId}: ${clampedZoom}`);
-        setZoomLevel(clampedZoom);
-        setZoomInputValue(Math.round(clampedZoom * 100).toString());
-      }
-=======
       console.log(`📡 SSE: Aplicando zoom atualizado para ${contextKey}: ${clampedZoom}`);
       setZoomLevel(clampedZoom);
       setZoomInputValue(Math.round(clampedZoom * 100).toString());
->>>>>>> c7b890e2
     }
 
     // Aplicar scroll se mudou (com um pequeno delay para garantir que o zoom foi aplicado)
@@ -1887,8 +1862,6 @@
           const currentScrollTop = scrollContainer.scrollTop;
           const currentScrollLeft = scrollContainer.scrollLeft;
 
-          console.log(`📡 SSE: Verificando scroll - atual: top=${currentScrollTop}, left=${currentScrollLeft}, salvo: top=${contextState.scrollTop}, left=${contextState.scrollLeft}`);
-
           // Só aplicar se mudou significativamente (mais de 5px)
           if (
             Math.abs(currentScrollTop - contextState.scrollTop) > 5 ||
@@ -1900,8 +1873,6 @@
             scrollContainer.scrollTop = contextState.scrollTop;
             scrollContainer.scrollLeft = contextState.scrollLeft;
           }
-        } else {
-          console.log('⚠️ SSE: scrollContainer não encontrado');
         }
       });
     }
