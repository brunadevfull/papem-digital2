--- conflicted
+++ resolved
@@ -290,14 +290,8 @@
     return `${rankText}${specialtyText}`.trim();
   };
 
-<<<<<<< HEAD
-  // Padrão que aceita APENAS patentes militares válidas (não qualquer palavra)
-  // Patentes: 1T, 2T, CT, CC, CF, CMG, CA (oficiais) | 1SG, 2SG, 3SG, CB, SO, MN, SD (praças)
-  const DUTY_NAME_PATTERN = /^(1T|2T|CT|CC|CF|CMG|CA|1SG|2SG|3SG|CB|SO|MN|SD)\s*(?:\([A-Z0-9-]+\))?\s+(.+)$/;
-=======
   // Regex para capturar apenas postos válidos (1T, 2T, CT, CC, CF, CMG, 1SG, 2SG, 3SG)
   const DUTY_NAME_PATTERN = /^(1T|2T|CT|CC|CF|CMG|1SG|2SG|3SG)\s*(?:\([A-Z0-9-]+\))?\s+(.+)$/;
->>>>>>> acfce32a
 
   const normalizeDutyNameValue = (value?: string | null): string => {
     if (!value) {
@@ -312,18 +306,9 @@
     const upper = trimmed.toUpperCase();
     const match = upper.match(DUTY_NAME_PATTERN);
     if (match) {
-<<<<<<< HEAD
-      // Match[1] é a patente, match[2] é o nome completo
       return match[2].trim();
     }
 
-    // Se não há match com o padrão de patente, retorna o valor completo
-    // Isso preserva nomes compostos como "LARISSA CASTRO"
-=======
-      return match[2].trim();
-    }
-
->>>>>>> acfce32a
     return upper;
   };
 
@@ -911,13 +896,6 @@
           ? new Date(data.officers.updatedAt)
           : undefined;
 
-<<<<<<< HEAD
-        setDutyOfficers({
-          officerName: normalizeDutyNameValue(data.officers.officerName),
-          officerRank: normalizeDutyRankValue(data.officers.officerRank),
-          masterName: normalizeDutyNameValue(data.officers.masterName),
-          masterRank: normalizeDutyRankValue(data.officers.masterRank),
-=======
         // Agora o nome vem completo do backend (ex: "1T (RM2-T) LARISSA CASTRO")
         // Não normalizar mais
         setDutyOfficers({
@@ -925,7 +903,6 @@
           officerRank: data.officers.officerRank || undefined,
           masterName: data.officers.masterName || "",
           masterRank: data.officers.masterRank || undefined,
->>>>>>> acfce32a
           validFrom: validFromDate && !Number.isNaN(validFromDate.getTime())
             ? validFromDate.toISOString()
             : undefined,
@@ -956,15 +933,7 @@
     try {
       console.log('💾 Salvando oficiais:', dutyOfficers);
 
-<<<<<<< HEAD
-      const sanitizedOfficerName = normalizeDutyNameValue(dutyOfficers.officerName);
-      const sanitizedMasterName = normalizeDutyNameValue(dutyOfficers.masterName);
-      const normalizedOfficerRank = normalizeDutyRankValue(dutyOfficers.officerRank);
-      const normalizedMasterRank = normalizeDutyRankValue(dutyOfficers.masterRank);
-
-=======
       // Não normalizar mais - o backend vai construir o nome completo corretamente
->>>>>>> acfce32a
       const validFromDate = (() => {
         if (dutyOfficers.validFrom) {
           const parsed = new Date(dutyOfficers.validFrom);
@@ -976,17 +945,10 @@
       })();
 
       const officersData = {
-<<<<<<< HEAD
-        officerName: sanitizedOfficerName,
-        masterName: sanitizedMasterName,
-        officerRank: normalizedOfficerRank,
-        masterRank: normalizedMasterRank,
-=======
         officerName: (dutyOfficers.officerName || "").trim(),
         masterName: (dutyOfficers.masterName || "").trim(),
         officerRank: (dutyOfficers.officerRank || "").trim() || undefined,
         masterRank: (dutyOfficers.masterRank || "").trim() || undefined,
->>>>>>> acfce32a
         validFrom: validFromDate
       };
 
