--- conflicted
+++ resolved
@@ -1,9 +1,5 @@
 import { sql } from "drizzle-orm";
-<<<<<<< HEAD
-import { pgTable, text, serial, boolean, timestamp, json, varchar } from "drizzle-orm/pg-core";
-=======
 import { pgTable, text, serial, boolean, timestamp } from "drizzle-orm/pg-core";
->>>>>>> acfce32a
 import { createInsertSchema } from "drizzle-zod";
 import { z } from "zod";
 
@@ -59,15 +55,6 @@
   updatedAt: timestamp("updated_at").notNull().defaultNow(),
 });
 
-<<<<<<< HEAD
-export const sessions = pgTable("session", {
-  sid: varchar("sid").primaryKey(),
-  sess: json("sess").notNull(),
-  expire: timestamp("expire").notNull(),
-});
-
-=======
->>>>>>> acfce32a
 export const insertUserSchema = createInsertSchema(users).pick({
   username: true,
   password: true,
@@ -131,31 +118,9 @@
     .transform(value => {
       if (!value) return undefined;
 
-<<<<<<< HEAD
-      if (value instanceof Date) {
-        return Number.isNaN(value.getTime()) ? undefined : value;
-      }
-
-      const trimmed = typeof value === "string" ? value.trim() : "";
-      if (!trimmed) return undefined;
-
-      const normalized =
-        trimmed.includes("T") || !trimmed.includes(" ")
-          ? trimmed
-          : trimmed.replace(/\s+/, "T");
-
-      const date = new Date(normalized);
-      if (Number.isNaN(date.getTime())) {
-        console.warn?.("[dutyOfficersPayloadSchema] Invalid validFrom date sanitized", {
-          original: value,
-          normalized,
-        });
-        return undefined;
-=======
       const date = value instanceof Date ? value : new Date(value);
       if (Number.isNaN(date.getTime())) {
         throw new Error("Invalid validFrom date");
->>>>>>> acfce32a
       }
 
       return date;
