<<<<<<< HEAD
# Sistema de Display da Marinha v2.0

Sistema completo de visualização para documentos PLASA e Escalas de Serviço da Marinha do Brasil com melhorias significativas de responsividade e funcionalidades automáticas.

## 🚀 Versão 2.0 - Novas Funcionalidades

- 🌅 **Horário do Pôr do Sol**: Atualização diária automática para Rio de Janeiro
- 📱 **Layout Totalmente Responsivo**: Adapta-se perfeitamente a todos os dispositivos
- ⚡ **Performance Otimizada**: Cache inteligente e processamento melhorado
- 🔄 **Auto-restart**: Reinício automático após conclusão do scroll
- 📊 **Sistema Robusto**: Tratamento de erros aprimorado e logs detalhados

## 📋 Funcionalidades Principais

- 📄 **Exibição PLASA**: Visualização automática com scroll suave de documentos do Plano de Serviço Semanal
- 📋 **Exibição Escala**: Rotação automática entre escalas de serviço a cada 30 segundos
- 📢 **Avisos Importantes**: Sistema de notificações em tempo real com prioridades
- 🕐 **Data/Hora Dinâmica**: Exibição contínua com horário do pôr do sol atualizado
- 🔧 **Painel Admin Completo**: Gerenciamento de documentos, avisos e configurações

## 🌐 Acesso ao Sistema

- **Interface Principal**: http://localhost:5000
- **Painel Administrativo**: http://localhost:5000/admin

## ⚡ Como usar

1. **Executar**: `npm run dev`
2. **Acessar**: http://localhost:5000
3. **Gerenciar**: Use /admin para upload de documentos e configurações

## 📱 Design Responsivo

- **Desktop**: Layout com PLASA (60%) e Escala/Avisos (40%)
- **Tablet**: Adaptação automática das proporções
- **Mobile**: Layout em coluna única otimizado


- Certifique-se de que a tabela `documents` possua as colunas `tags text[] NOT NULL DEFAULT ARRAY[]::text[]` e `unit text CHECK (unit IN ('EAGM', '1DN'))` para que o `storage.createDocument` consiga inserir registros sem erros.

## 📁 Estrutura do Sistema
=======
# Sistema de Display da Marinha – Guia Final

Este repositório concentra a versão 2.0 do sistema de visualização de PLASA, escalas de serviço e avisos operacionais da Marinha do Brasil. O objetivo deste README é reunir, em um único documento, todas as informações necessárias para instalar, operar, manter e evoluir a plataforma em qualquer ambiente (laboratório, navio ou centro de comando).

## 📦 Visão Geral

- **Stack principal**: React + TypeScript (frontend), Express + Node.js (backend), Drizzle ORM + PostgreSQL (persistência) e Tailwind CSS (estilos).
- **Componentes executáveis**: servidor HTTP com API REST e WebSocket, painel administrativo protegido por sessão e display responsivo em tela cheia.
- **Fluxo operacional**: administradores fazem upload de PDFs (PLASA e escalas), definem avisos, e o display principal alterna automaticamente entre os documentos, atualizando relógio, clima e pôr do sol.
- **Foco da versão 2.0**: desempenho (cache de PDFs, renderização em 60 fps), responsividade total e automação (atualização diária do pôr do sol, auto-restart de rolagem, scripts de empacotamento offline).

## 🧱 Arquitetura

| Camada | Tecnologias | Responsabilidades |
| ------ | ----------- | ----------------- |
| Frontend (`client/`) | React, Vite, Tailwind, shadcn/ui, Framer Motion | Renderiza o display, painel admin, componentes interativos e animações. |
| Backend (`server/`) | Express, Drizzle ORM, Multer, sessions, WebSocket | Gerencia uploads, autenticação de sessão, agendamento de sunset, APIs REST e broadcast em tempo real. |
| Compartilhado (`shared/`) | TypeScript | Tipos e contratos usados em ambos os lados. |
| Armazenamento | PostgreSQL, diretório `uploads/` | Persistência de metadados (Drizzle) e arquivos enviados (PLASA, escalas, avisos). |

Comunicação interna:
1. O painel admin envia PDFs/avisos via endpoints REST (`server/routes.ts`).
2. O backend salva arquivos em `uploads/` e registra metadados no banco (`server/db-storage.ts`).
3. WebSockets notificam o display sobre atualizações em tempo real.
4. Um job periódico obtém o horário do pôr do sol (API externa + fallback local) e atualiza o estado exibido.

## ✨ Funcionalidades Principais

- Exibição contínua de documentos PLASA com rolagem suave e reinício automático após o término.
- Alternância entre escalas de serviço a cada 30 s com transições animadas.
- Painel administrativo completo para upload, gestão de avisos e ajuste de parâmetros do display.
- Avisos prioritários em tempo real, relógio centralizado e cálculo automático do pôr do sol no fuso do Rio de Janeiro.
- Scripts de empacotamento offline para ambientes sem internet, incluindo instalação assistida em Oracle Linux/RHEL.
- Monitoramento extensivo por logs de acesso e middleware de latência no servidor Express.

## ✅ Pré-requisitos

| Item | Versão recomendada |
| ---- | ------------------ |
| Sistema operacional | Oracle Linux 8+, RHEL 8+, Ubuntu 20.04+, Debian 11+ |
| Node.js | 20.x (LTS) |
| npm | 10.x |
| Banco de dados | PostgreSQL 15+ (local ou remoto) |
| Ferramentas opcionais | Git, tar, unzip, firewall-cmd/ufw |

Para ambientes com firewall ou SELinux, consulte a seção [Implantação em Produção](#-implantação-em-produção).

## 🚀 Primeiros Passos

1. **Clonar o repositório**
   ```bash
   git clone <url-do-repositorio>
   cd papem-digital2
   ```
2. **Configurar variáveis de ambiente**
   ```bash
   cp .env.example .env
   # Ajuste PORT, URLs e diretórios de upload conforme o ambiente
   ```
3. **Instalar dependências**
   ```bash
   npm install
   ```
4. **Preparar banco de dados**
   ```bash
   npm run db:push     # aplica o schema Drizzle
   psql < setup-database.sql   # alternativa completa
   ```

> **Importante**: garanta que a tabela `documents` contenha as colunas `tags text[]` e `unit text CHECK (unit IN ('EAGM','1DN'))` para compatibilidade com o `storage.createDocument`.

## 🧪 Execução e Testes

- **Desenvolvimento** (`PORT` padrão 5001 no servidor com hot reload):
  ```bash
  npm run dev
  # Frontend + backend executando via tsx e Vite (modo aberto / sem restrições)
  ```
- **Build de produção**:
  ```bash
  npm run build   # compila frontend e bundle do servidor
  npm start       # inicia servidor Node em modo production
  ```
- **Testes automatizados**:
  ```bash
  node test.js
  ./teste.sh      # suites adicionais/smoke tests
  ```

URLs padrão:
- Display principal: http://localhost:5001/
- Painel administrativo: http://localhost:5001/admin
- Ping rápido (rede local): http://<IP_DA_MAQUINA>:5001/ping

## 🧰 Scripts Úteis

| Comando | Descrição |
| ------- | --------- |
| `npm run dev` | Sobe servidor Express com Vite integrado e CORS liberado para testes. |
| `npm run build` | Gera build do frontend e empacota o backend via esbuild. |
| `npm start` | Executa artefatos em `dist/` com `NODE_ENV=production`. |
| `npm run check` | Verificação TypeScript (tsc). |
| `npm run db:push` | Sincroniza schema com o banco via Drizzle Kit. |
| `./setup-sistema-completo.sh` | Automatiza instalação + configuração para ambientes novos. |
| `./gerar-pacote-completo.sh` | Produz pacote offline com dependências, dados e scripts de instalação. |
| `./setup-oracle-linux.sh` | Executa instalação assistida em Oracle Linux (firewall, serviços, dependências). |

## 🗂️ Estrutura de Diretórios
>>>>>>> acfce32a

```
/
├── client/                # Frontend React (display + admin)
│   ├── src/components/    # Componentes visuais, PDF viewer, avisos
│   ├── src/pages/         # Páginas públicas e administrativas
│   └── src/utils/         # Utilitários (sunset, formatação, fetch)
├── server/                # Backend Express + Drizzle
│   ├── index.ts           # Bootstrap do servidor (CORS aberto, logging, WS)
│   ├── routes.ts          # Endpoints REST (uploads, avisos, autenticação)
│   ├── db-storage.ts      # Camada de persistência via Drizzle
│   └── vite.ts            # Integração Vite/Express no modo dev
├── shared/                # Tipagens compartilhadas (TS)
├── uploads/               # PDFs enviados + cache de renderização
├── migrations/            # Scripts SQL/Drizzle para evolução do schema
├── public/                # Assets estáticos adicionais
└── scripts *.sh           # Automação (setup, pacotes, testes)
```

## 🗄️ Banco de Dados e Armazenamento

- **Drizzle ORM** centraliza migrations em `migrations/` e possui helpers no backend (`db-storage.ts`).
- **PostgreSQL** é o alvo principal; utilize `setup-database.sql` para provisionar um ambiente limpo.
- **Uploads** ficam em `uploads/` e devem possuir permissões 755 (diretórios) / 644 (arquivos).
- Para backups, compacte `uploads/`, `.env`, `package*.json` e dumps SQL (ex.: `backup-completo-banco.sql`).

## 🖥️ Painel Administrativo & Fluxo Operacional

1. Acesse `/admin` autenticado na mesma rede.
2. Faça upload dos PDFs de PLASA e escalas (aceita múltiplos arquivos, rotaciona automaticamente).
3. Cadastre avisos com níveis de prioridade; o display exibe em tempo real via WebSocket.
4. Ajuste parâmetros como velocidade de scroll e intervalo de alternância diretamente no painel.
5. Acompanhe visualização instantânea para validar documentos antes de publicar.

## 🌇 Automação e Serviços em Segundo Plano

- **Horário do pôr do sol**: job diário consome `sunrise-sunset.org` e mantém fallback local (latitude/longitude configuráveis via `.env`).
- **Auto-restart da rolagem**: ao atingir o fim do PDF, reinicia automaticamente garantindo exibição contínua.
- **Cache inteligente**: pré-renderização de páginas e otimização de imagens para reduzir uso de CPU e garantir 60 fps.
- **Logging**: middleware no Express registra IP, método, status e latência de cada requisição para auditoria.

## 🌐 Pacote Offline e Instalação Sem Internet

Para ambientes desconectados, utilize os scripts fornecidos:

1. **Gerar pacote offline** (máquina com internet)
   ```bash
   ./gerar-pacote-completo.sh        # inclui dependências, dumps e instaladores
   # ou
   ./pacote-offline-final.sh         # versão final com verificações adicionais
   ```
2. **Transferir para a máquina destino** e extrair o `.tar.gz`.
3. **Executar instaladores**:
   ```bash
   sudo ./setup-oracle-linux.sh      # prepara Oracle Linux/RHEL (firewall, serviços, Node.js)
   sudo ./setup-sistema-completo.sh  # cria estrutura, restaura backups e inicia serviço
   ```

Consulte também `INSTALACAO-OFFLINE.md`, `INSTRUCOES-PACOTE-OFFLINE.md` e `README-PACOTE-SIMPLES.md` para fluxos específicos.

## 🏭 Implantação em Produção

1. **Firewall/SELinux**: libere a porta configurada (padrão 5000 em produção) via `firewall-cmd` ou `ufw`.
2. **Usuário dedicado**: crie um usuário de serviço (`display`) e conceda permissões a `/opt/display-marinha`.
3. **systemd**: utilize o modelo descrito em `INSTALACAO-LOCAL.md` para criar `display-marinha.service` apontando para `node dist/index.js`.
4. **Proxy reverso (opcional)**: configure Nginx/Apache para expor HTTPS e compressão.
5. **Reinício automático**: o serviço está configurado com `Restart=always` e `RestartSec=10` para garantir alta disponibilidade.

## 💾 Backup e Recuperação

- **Backup completo**:
  ```bash
  tar -czf backup-display-$(date +%Y%m%d-%H%M).tar.gz \
      uploads/ .env package.json package-lock.json
  pg_dump > backup-completo-banco.sql
  ```
- **Restaurar**:
  ```bash
  tar -xzf backup-display-AAAAmmdd-HHMM.tar.gz
  psql < backup-completo-banco.sql
  ```
- **Somente uploads**:
  ```bash
  tar -czf backup-uploads-$(date +%Y%m%d).tar.gz uploads/
  ```

Armazene os backups em mídia externa/segura e valide a restauração periodicamente.

## 📊 Logs, Monitoramento e Limpeza

- Logs padrão são gravados conforme `LOG_LEVEL` e `LOG_FILE` do `.env`.
- Para ambientes de produção, utilize `journalctl -u display-marinha -f` ao instalar via systemd.
- Limpeza de cache/logs:
  ```bash
  rm -rf uploads/cache/*
  find logs/ -name "*.log" -mtime +30 -delete
  ```
- Para debugging em desenvolvimento, o servidor imprime IPs, URLs e status no console.

## 🛠️ Solução de Problemas Rápidos

| Sintoma | Correção sugerida |
| ------- | ----------------- |
| `EACCES: permission denied` ao salvar uploads | Ajuste owner/permissões de `uploads/` (`sudo chown -R display:display uploads`). |
| `Error: Cannot find module` após atualizar dependências | `rm -rf node_modules package-lock.json && npm install`. |
| Porta indisponível | Identifique processo (`sudo netstat -tulpn | grep :5001`) ou altere `PORT` no `.env`. |
| Horário do pôr do sol incorreto | Verifique conectividade com `sunrise-sunset.org`; fallback local usa lat/long definidos no `.env`. |
| PDFs não carregam | Confira permissões/estrutura da pasta `uploads/` e limite de tamanho (`MAX_FILE_SIZE`). |

## 📚 Documentação Complementar

- [INSTALACAO-LOCAL.md](INSTALACAO-LOCAL.md): guia completo de instalação online/offline, manutenção e serviço systemd.
- [INSTALACAO-OFFLINE.md](INSTALACAO-OFFLINE.md): processo detalhado para empacotamento e implantação sem internet.
- [COMPATIBILIDADE-LIBS.md](COMPATIBILIDADE-LIBS.md): matriz de compatibilidade de bibliotecas.
- [RESUMO-MELHORIAS.md](RESUMO-MELHORIAS.md): changelog técnico e melhorias da versão 2.0.
- Scripts adicionais em `./scripts-*.sh` descrevem rotinas específicas (limpeza de cache, testes Selenium, etc.).

---

**Suporte**: em caso de dúvidas ou necessidade de customizações, consulte a equipe responsável pela manutenção ou abra um chamado interno descrevendo o ambiente, logs relevantes e passos para reprodução.<|MERGE_RESOLUTION|>--- conflicted
+++ resolved
@@ -1,46 +1,3 @@
-<<<<<<< HEAD
-# Sistema de Display da Marinha v2.0
-
-Sistema completo de visualização para documentos PLASA e Escalas de Serviço da Marinha do Brasil com melhorias significativas de responsividade e funcionalidades automáticas.
-
-## 🚀 Versão 2.0 - Novas Funcionalidades
-
-- 🌅 **Horário do Pôr do Sol**: Atualização diária automática para Rio de Janeiro
-- 📱 **Layout Totalmente Responsivo**: Adapta-se perfeitamente a todos os dispositivos
-- ⚡ **Performance Otimizada**: Cache inteligente e processamento melhorado
-- 🔄 **Auto-restart**: Reinício automático após conclusão do scroll
-- 📊 **Sistema Robusto**: Tratamento de erros aprimorado e logs detalhados
-
-## 📋 Funcionalidades Principais
-
-- 📄 **Exibição PLASA**: Visualização automática com scroll suave de documentos do Plano de Serviço Semanal
-- 📋 **Exibição Escala**: Rotação automática entre escalas de serviço a cada 30 segundos
-- 📢 **Avisos Importantes**: Sistema de notificações em tempo real com prioridades
-- 🕐 **Data/Hora Dinâmica**: Exibição contínua com horário do pôr do sol atualizado
-- 🔧 **Painel Admin Completo**: Gerenciamento de documentos, avisos e configurações
-
-## 🌐 Acesso ao Sistema
-
-- **Interface Principal**: http://localhost:5000
-- **Painel Administrativo**: http://localhost:5000/admin
-
-## ⚡ Como usar
-
-1. **Executar**: `npm run dev`
-2. **Acessar**: http://localhost:5000
-3. **Gerenciar**: Use /admin para upload de documentos e configurações
-
-## 📱 Design Responsivo
-
-- **Desktop**: Layout com PLASA (60%) e Escala/Avisos (40%)
-- **Tablet**: Adaptação automática das proporções
-- **Mobile**: Layout em coluna única otimizado
-
-
-- Certifique-se de que a tabela `documents` possua as colunas `tags text[] NOT NULL DEFAULT ARRAY[]::text[]` e `unit text CHECK (unit IN ('EAGM', '1DN'))` para que o `storage.createDocument` consiga inserir registros sem erros.
-
-## 📁 Estrutura do Sistema
-=======
 # Sistema de Display da Marinha – Guia Final
 
 Este repositório concentra a versão 2.0 do sistema de visualização de PLASA, escalas de serviço e avisos operacionais da Marinha do Brasil. O objetivo deste README é reunir, em um único documento, todas as informações necessárias para instalar, operar, manter e evoluir a plataforma em qualquer ambiente (laboratório, navio ou centro de comando).
@@ -149,7 +106,6 @@
 | `./setup-oracle-linux.sh` | Executa instalação assistida em Oracle Linux (firewall, serviços, dependências). |
 
 ## 🗂️ Estrutura de Diretórios
->>>>>>> acfce32a
 
 ```
 /
