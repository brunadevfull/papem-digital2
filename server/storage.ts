--- conflicted
+++ resolved
@@ -1,73 +1,6 @@
 import { users, notices, documents, militaryPersonnel, type User, type InsertUser, type Notice, type InsertNotice, type PDFDocument, type InsertDocument, type DutyOfficers, type InsertDutyOfficers, type MilitaryPersonnel, type InsertMilitaryPersonnel } from "@shared/schema";
 import { DatabaseStorage } from "./db-storage";
 
-<<<<<<< HEAD
-// Padrão que aceita APENAS patentes militares válidas seguidas de especialidade opcional
-// Patentes: 1T, 2T, CT, CC, CF, CMG, CA (oficiais) | 1SG, 2SG, 3SG, CB, SO, MN, SD (praças)
-// Formato: "1T (IM) NOME" ou "1T NOME"
-const DUTY_PERSON_PATTERN = /^((?:1T|2T|CT|CC|CF|CMG|CA|1SG|2SG|3SG|CB|SO|MN|SD)(?:\s*\([A-Z0-9-]+\))?)\s+(.+)$/;
-
-type ParsedDutyPerson = {
-  name: string;
-  rank?: string;
-};
-
-const normalizeRankSpacing = (value: string): string => {
-  return value
-    .replace(/\s+/g, " ")
-    .replace(/\(\s+/g, "(")
-    .replace(/\s+\)/g, ")")
-    .trim();
-};
-
-const parseDutyPerson = (value: string | null | undefined): ParsedDutyPerson => {
-  if (!value) {
-    return { name: "" };
-  }
-
-  const trimmed = value.trim();
-  if (!trimmed) {
-    return { name: "" };
-  }
-
-  const upperValue = trimmed.toUpperCase();
-  const match = upperValue.match(DUTY_PERSON_PATTERN);
-
-  if (match) {
-    return {
-      rank: normalizeRankSpacing(match[1]),
-      name: normalizeRankSpacing(match[2])
-    };
-  }
-
-  return { name: normalizeRankSpacing(upperValue) };
-};
-
-const sanitizeDutyName = (value: string | null | undefined): string => {
-  return parseDutyPerson(value).name;
-};
-
-const normalizeDutyRank = (
-  value: string | null | undefined,
-  fallback?: string | null | undefined
-): string | undefined => {
-  const candidates = [value, fallback];
-
-  for (const candidate of candidates) {
-    if (typeof candidate !== "string") {
-      continue;
-    }
-
-    const trimmed = candidate.trim();
-    if (!trimmed) {
-      continue;
-    }
-
-    return normalizeRankSpacing(trimmed.toUpperCase());
-  }
-
-  return undefined;
-=======
 const RANK_PREFIX_PATTERN = /^([A-Z0-9]+)\s*(?:\([A-Z0-9-]+\))?\s+(.+)$/;
 
 const sanitizeDutyName = (value: string | null | undefined): string => {
@@ -99,7 +32,6 @@
   }
 
   return trimmed.toUpperCase();
->>>>>>> acfce32a
 };
 
 export interface IStorage {
@@ -528,25 +460,10 @@
   async updateDutyOfficers(officers: InsertDutyOfficers): Promise<DutyOfficers> {
     const now = new Date();
     const validFromDate = officers.validFrom ?? now;
-<<<<<<< HEAD
-    const parsedOfficer = parseDutyPerson(officers.officerName);
-    const parsedMaster = parseDutyPerson(officers.masterName);
-    const sanitizedOfficerName = parsedOfficer.name;
-    const sanitizedMasterName = parsedMaster.name;
-    const normalizedOfficerRank = normalizeDutyRank(
-      officers.officerRank,
-      parsedOfficer.rank
-    );
-    const normalizedMasterRank = normalizeDutyRank(
-      officers.masterRank,
-      parsedMaster.rank
-    );
-=======
     const sanitizedOfficerName = sanitizeDutyName(officers.officerName ?? "");
     const sanitizedMasterName = sanitizeDutyName(officers.masterName ?? "");
     const normalizedOfficerRank = normalizeDutyRank(officers.officerRank);
     const normalizedMasterRank = normalizeDutyRank(officers.masterRank);
->>>>>>> acfce32a
     const updatedOfficers: DutyOfficers = {
       id: (this.dutyOfficers?.id ?? 0) + 1,
       officerName: sanitizedOfficerName,
