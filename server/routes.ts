import express, { type Express, type Request, type Response } from "express";
import { createServer, type Server } from "http";
import { storage } from "./storage";
<<<<<<< HEAD
import { startDutyAssignmentsListener } from "./dutyAssignmentsListener";
import { startDocumentsListener } from "./documentsListener";
=======
>>>>>>> acfce32a
import {
  insertNoticeSchema,
  insertDocumentSchema,
  dutyOfficersPayloadSchema,
  insertMilitaryPersonnelSchema,
  type User,
  type DutyOfficersPayload,
<<<<<<< HEAD
  type DutyOfficers,
=======
>>>>>>> acfce32a
} from "@shared/schema";
import { z } from "zod";
import multer from "multer";
import path from "path";
import fs from "fs";
import { promisify } from "util";
import session from "express-session";
import connectPgSimple from "connect-pg-simple";
import crypto from "crypto";

// 🔥 NOVO: Sistema de classificação inteligente de documentos
interface DocumentClassification {
  type: 'plasa' | 'bono' | 'escala' | 'cardapio';
  category?: 'oficial' | 'praca';
  unit?: 'EAGM' | '1DN';
  tags: string[];
}

// Cache para classificações (otimização em runtime)
const classificationCache = new Map<string, DocumentClassification>();

// Função para extrair o nome original do arquivo salvo
function getOriginalFromSaved(savedFilename: string): string {
  // Formato: document-timestamp-random-originalname
  const parts = savedFilename.split('-');
  if (parts.length >= 4 && parts[0] === 'document') {
    return parts.slice(3).join('-');
  }
  return savedFilename;
}

// Função para normalizar strings (remover acentos, maiúsculas)
function normalizeString(str: string): string {
  return str
    .toUpperCase()
    .normalize('NFD')
    .replace(/[\u0300-\u036f]/g, '') // Remove diacríticos
    .replace(/[^A-Z0-9\s]/g, ' ') // Remove caracteres especiais
    .replace(/\s+/g, ' ') // Normaliza espaços
    .trim();
}

// Função principal para extrair classificação
function extractClassification(originalName: string, title?: string, bodyType?: string): DocumentClassification {
  // ✅ CORREÇÃO: Se tipo manual é fornecido, SEMPRE use-o (não cache)
  if (bodyType && ['plasa', 'bono', 'escala', 'cardapio'].includes(bodyType)) {
    console.log(`✅ TIPO MANUAL fornecido: ${bodyType} - pulando cache`);
    // Não usar cache quando temos seleção manual
  } else {
    // Cache baseado apenas no nome original para garantir consistência
    const cacheKey = normalizeString(originalName);
    
    // Verificar cache apenas quando NÃO há tipo manual
    if (classificationCache.has(cacheKey)) {
      console.log(`📦 Usando classificação do cache para: ${originalName}`);
      return classificationCache.get(cacheKey)!;
    }
  }

  // ESTRATÉGIA DE CLASSIFICAÇÃO ROBUSTA:
  // 1. Se bodyType é fornecido (upload), use-o como definitivo
  // 2. Senão, analise o nome original do arquivo (sempre disponível)
  // 3. Use título apenas como informação complementar
  
  const normalizedName = normalizeString(originalName);
  const normalizedTitle = title ? normalizeString(title) : '';
  
  // Use nome original como base principal da análise
  const primaryText = normalizedName;
  const secondaryText = normalizedTitle;
  const fullText = `${primaryText} ${secondaryText}`.trim();

  console.log(`🔍 Classificando documento: "${originalName}" -> "${fullText}"`);

  // ✅ CLASSIFICAÇÃO MANUAL: Priorizar SEMPRE o tipo selecionado no combobox
  let type: DocumentClassification['type'];
  
  if (bodyType && ['plasa', 'bono', 'escala', 'cardapio'].includes(bodyType)) {
    // ✅ TIPO MANUAL: Usar exatamente o que foi selecionado no combobox
    type = bodyType as DocumentClassification['type'];
    console.log(`✅ Usando tipo MANUAL selecionado: ${bodyType}`);
  } else {
    // ⚠️ FALLBACK: Só quando não há seleção manual (arquivos antigos)
    console.log(`⚠️ Tipo não fornecido, tentando detectar automaticamente...`);
    type = 'escala'; // default fallback
    if (primaryText.includes('PLASA')) {
      type = 'plasa';
    } else if (primaryText.includes('BONO')) {
      type = 'bono';
    } else if (primaryText.includes('CARDAPIO') || primaryText.includes('CARD')) {
      type = 'cardapio';
    } else if (primaryText.includes('ESCALA')) {
      type = 'escala';
    }
  }

  // Detectar categoria para escala (OFICIAIS/PRAÇAS) - use texto completo
  let category: DocumentClassification['category'] | undefined;
  if (type === 'escala') {
    if (fullText.includes('OFICIA') || fullText.includes('OFICIAL') || fullText.includes(' OF ')) {
      category = 'oficial';
    } else if (fullText.includes('PRACA') || fullText.includes('PRAC') || fullText.includes('PRC')) {
      category = 'praca';
    }
  }

  // Detectar unidade - SEMPRE analise o nome original primeiro (mais confiável)
  let unit: DocumentClassification['unit'] | undefined;
  if (type === 'cardapio') {
    // Prioridade 1: Nome original do arquivo
    if (primaryText.includes('1DN') || primaryText.includes('DN 1') || primaryText.includes('DN-1')) {
      unit = '1DN';
    } else if (primaryText.includes('EAGM') || primaryText.includes('EAGS')) {
      unit = 'EAGM';
    }
    // Prioridade 2: Título (se disponível e unidade não foi encontrada)
    else if (secondaryText && !unit) {
      if (secondaryText.includes('1DN') || secondaryText.includes('DN 1') || secondaryText.includes('DN-1')) {
        unit = '1DN';
      } else if (secondaryText.includes('EAGM') || secondaryText.includes('EAGS')) {
        unit = 'EAGM';
      }
    }
  }

  // Extrair todas as tags importantes - SEMPRE use nome original como base
  const tags: string[] = [];
  
  // Tags específicas por tipo
  if (type === 'escala') {
    if (category === 'oficial') tags.push('OFICIAIS');
    if (category === 'praca') tags.push('PRAÇAS');
  }
  
  if (type === 'cardapio') {
    if (unit === '1DN') tags.push('1DN');
    if (unit === 'EAGM') tags.push('EAGM');
  }

  // Tags gerais - SEMPRE analise o nome original
  if (primaryText.includes('PLASA')) tags.push('PLASA');
  if (primaryText.includes('BONO')) tags.push('BONO');
  if (primaryText.includes('ESCALA')) tags.push('ESCALA');
  if (primaryText.includes('CARDAPIO') || primaryText.includes('CARD')) tags.push('CARDÁPIO');

  const classification: DocumentClassification = {
    type,
    category,
    unit,
    tags
  };

  console.log(`✅ Classificação detectada:`, classification);

  // ✅ CACHE SEGURO: Só salvar no cache quando NÃO há tipo manual
  if (!bodyType) {
    const normalizedKey = normalizeString(originalName);
    classificationCache.set(normalizedKey, classification);
    console.log(`💾 Cache automático salvo para: ${originalName}`);
  } else {
    console.log(`⚠️ Tipo manual (${bodyType}) - não salvando no cache automático`);
  }
  
  return classification;
}

function normalizeTagsInput(input: unknown): string[] {
  const rawList: string[] = Array.isArray(input)
    ? input.map(tag => (typeof tag === 'string' ? tag : String(tag ?? '')))
    : typeof input === 'string'
      ? [input]
      : [];

  const normalized: string[] = [];
  const seen = new Set<string>();

  for (const value of rawList) {
    const trimmed = value.trim();
    if (!trimmed) continue;
    const key = trimmed.toUpperCase();
    if (seen.has(key)) continue;
    seen.add(key);
    normalized.push(trimmed);
  }

  return normalized;
}

function normalizeUnitInput(value: unknown): 'EAGM' | '1DN' | undefined {
  if (typeof value !== 'string') {
    return undefined;
  }

  const normalized = value.trim().toUpperCase();
  if (!normalized) {
    return undefined;
  }

  const compact = normalized.replace(/[^A-Z0-9]/g, '');
  if (compact === 'EAGM') {
    return 'EAGM';
  }
  if (compact === '1DN' || compact === 'DN1') {
    return '1DN';
  }

  return undefined;
}

const DEFAULT_ADMIN_USERNAME = 'admin';
const DEFAULT_ADMIN_PASSWORD = 'tel@p@pem2025';

function hashPassword(password: string): Promise<string> {
  return new Promise((resolve, reject) => {
    const salt = crypto.randomBytes(16).toString('hex');
    crypto.scrypt(password, salt, 64, (error, derivedKey) => {
      if (error) {
        reject(error);
        return;
      }
      resolve(`${salt}:${derivedKey.toString('hex')}`);
    });
  });
}

function verifyPassword(password: string, storedHash: string): Promise<boolean> {
  return new Promise((resolve, reject) => {
    if (!storedHash.includes(':')) {
      resolve(storedHash === password);
      return;
    }

    const [salt, key] = storedHash.split(':');
    crypto.scrypt(password, salt, 64, (error, derivedKey) => {
      if (error) {
        reject(error);
        return;
      }

      const storedBuffer = Buffer.from(key, 'hex');
      const derivedBuffer = Buffer.from(derivedKey);

      if (storedBuffer.length !== derivedBuffer.length) {
        resolve(false);
        return;
      }

      resolve(crypto.timingSafeEqual(storedBuffer, derivedBuffer));
    });
  });
}

async function ensureDefaultAdminUser(): Promise<void> {
  try {
    const existing = await storage.getUserByUsername(DEFAULT_ADMIN_USERNAME);
    if (!existing) {
      const hashedPassword = await hashPassword(DEFAULT_ADMIN_PASSWORD);
      await storage.createUser({
        username: DEFAULT_ADMIN_USERNAME,
        password: hashedPassword,
      });
      console.log('👮 Usuário admin padrão criado no banco de dados');
    } else {
      console.log('👮 Usuário admin padrão já existe');
    }
  } catch (error) {
    console.error('❌ Falha ao garantir usuário admin padrão:', error);
  }
}


// Promisify fs functions for async/await
const writeFile = promisify(fs.writeFile);
const readFile = promisify(fs.readFile);
const mkdir = promisify(fs.mkdir);
const readdir = promisify(fs.readdir);
const unlink = promisify(fs.unlink);
const access = promisify(fs.access);

export async function registerRoutes(app: Express): Promise<Server> {
  const PgSession = connectPgSimple(session);
  const sessionOptions: session.SessionOptions = {
    secret: process.env.SESSION_SECRET || 'papem-digital-session',
    resave: false,
    saveUninitialized: false,
    cookie: {
      httpOnly: true,
      maxAge: 24 * 60 * 60 * 1000,
      sameSite: 'lax',
      secure: process.env.NODE_ENV === 'production',
    },
  };

  if (process.env.DATABASE_URL) {
    sessionOptions.store = new PgSession({
      conString: process.env.DATABASE_URL,
      tableName: 'session',
      createTableIfMissing: true,
    });
  }

  app.use(session(sessionOptions));

  await ensureDefaultAdminUser();

<<<<<<< HEAD
  const dutyOfficerSubscribers = new Set<Response>();

  type DutyOfficersSseEvent = {
    type: 'snapshot' | 'update';
    officers: DutyOfficers | null;
    timestamp: string;
  };

  // 📄 SSE para documentos
  const documentSubscribers = new Set<Response>();

  type DocumentsSseEvent = {
    type: 'snapshot' | 'update';
    documents: any[] | null;
    timestamp: string;
  };

  const broadcastDutyOfficers = (event: DutyOfficersSseEvent) => {
    const payload = `data: ${JSON.stringify(event)}\n\n`;

    for (const subscriber of dutyOfficerSubscribers) {
      try {
        subscriber.write(payload);
      } catch (error) {
        console.error('❌ Erro ao enviar atualização de oficiais via SSE:', error);
        dutyOfficerSubscribers.delete(subscriber);
        try {
          subscriber.end();
        } catch (endError) {
          console.error('❌ Erro ao encerrar conexão SSE com problema:', endError);
        }
      }
    }
  };

  // 📄 Broadcast de atualizações de documentos via SSE
  const broadcastDocuments = (event: DocumentsSseEvent) => {
    const payload = `data: ${JSON.stringify(event)}\n\n`;

    for (const subscriber of documentSubscribers) {
      try {
        subscriber.write(payload);
      } catch (error) {
        console.error('❌ Erro ao enviar atualização de documentos via SSE:', error);
        documentSubscribers.delete(subscriber);
        try {
          subscriber.end();
        } catch (endError) {
          console.error('❌ Erro ao encerrar conexão SSE com problema:', endError);
        }
      }
    }
  };

  await startDutyAssignmentsListener(async (payload) => {
    console.log('📡 NOTIFY duty_assignments_changed recebido:', payload);

    try {
      const officers = await storage.getDutyOfficers();
      const timestamp = new Date().toISOString();

      broadcastDutyOfficers({
        type: 'update',
        officers,
        timestamp,
      });
    } catch (error) {
      console.error('❌ Falha ao atualizar oficiais após NOTIFY duty_assignments_changed:', error);
    }
  });

  // 📄 Listener PostgreSQL para mudanças em documentos
  await startDocumentsListener(async (payload) => {
    console.log('📡 NOTIFY documents_changed recebido:', payload);

    try {
      const documents = await storage.getDocuments();
      const timestamp = new Date().toISOString();

      broadcastDocuments({
        type: 'update',
        documents,
        timestamp,
      });
    } catch (error) {
      console.error('❌ Falha ao atualizar documentos após NOTIFY documents_changed:', error);
    }
  });

=======
>>>>>>> acfce32a
  app.get('/api/admin/session', (req: Request, res: Response) => {
    res.json({
      authenticated: Boolean(req.session?.userId),
      username: req.session?.username ?? null,
    });
  });

  app.post('/api/admin/login', async (req: Request, res: Response) => {
    const { username, password } = req.body ?? {};

    if (typeof username !== 'string' || typeof password !== 'string') {
      res.status(400).json({ success: false, message: 'Credenciais inválidas' });
      return;
    }

    try {
      const isDefaultCredentials =
        username === DEFAULT_ADMIN_USERNAME && password === DEFAULT_ADMIN_PASSWORD;

      let user: User | undefined;

      try {
        user = await storage.getUserByUsername(username);
      } catch (lookupError) {
        console.error('⚠️ Falha ao buscar usuário no armazenamento:', lookupError);
      }

      if (!user && isDefaultCredentials) {
        try {
          const hashedPassword = await hashPassword(DEFAULT_ADMIN_PASSWORD);
          user = await storage.createUser({
            username: DEFAULT_ADMIN_USERNAME,
            password: hashedPassword,
          });
          console.log('✅ Usuário admin padrão recriado automaticamente');
        } catch (createError) {
          console.error('⚠️ Não foi possível persistir usuário admin padrão:', createError);
          user = {
            id: -1,
            username: DEFAULT_ADMIN_USERNAME,
            password: DEFAULT_ADMIN_PASSWORD,
          };
        }
      }

      if (!user) {
        res.status(401).json({ success: false, message: 'Usuário ou senha incorretos' });
        return;
      }

      const isValid = await verifyPassword(password, user.password);
      if (!isValid) {
        res.status(401).json({ success: false, message: 'Usuário ou senha incorretos' });
        return;
      }

      await new Promise<void>((resolve, reject) => {
        req.session.regenerate((regenerateError) => {
          if (regenerateError) {
            reject(regenerateError);
            return;
          }

          req.session.userId = user.id;
          req.session.username = user.username;

          req.session.save((saveError) => {
            if (saveError) {
              reject(saveError);
            } else {
              resolve();
            }
          });
        });
      });

      res.json({ success: true, message: 'Autenticado com sucesso' });
    } catch (error) {
      console.error('❌ Erro durante login:', error);
      res.status(500).json({ success: false, message: 'Erro ao autenticar' });
    }
  });

  app.post('/api/admin/logout', (req: Request, res: Response) => {
    if (!req.session) {
      res.json({ success: true });
      return;
    }

    req.session.destroy((error) => {
      if (error) {
        console.error('❌ Erro ao encerrar sessão:', error);
        res.status(500).json({ success: false, message: 'Erro ao sair' });
        return;
      }

      res.json({ success: true });
    });
  });

  // Create uploads directory if it doesn't exist
  const uploadsDir = path.join(process.cwd(), 'uploads');
  if (!fs.existsSync(uploadsDir)) {
    fs.mkdirSync(uploadsDir, { recursive: true });
  }

  // 🔥 NOVO: Criar diretórios de cache e organização
  const plasaPagesDir = path.join(uploadsDir, 'plasa-pages');
  const escalaCacheDir = path.join(uploadsDir, 'escala-cache');
  const cardapioCacheDir = path.join(uploadsDir, 'cardapio-cache');
  
  // 📁 ORGANIZAÇÃO: Criar subpastas para documentos por tipo
  const plasaDir = path.join(uploadsDir, 'plasa');
  const escalaDir = path.join(uploadsDir, 'escala');
  const cardapioDir = path.join(uploadsDir, 'cardapio');
  const outrosDir = path.join(uploadsDir, 'outros');
  
  [plasaPagesDir, escalaCacheDir, cardapioCacheDir, plasaDir, escalaDir, cardapioDir, outrosDir].forEach(dir => {
    if (!fs.existsSync(dir)) {
      fs.mkdirSync(dir, { recursive: true });
      console.log(`📁 Diretório criado: ${dir}`);
    }
  });

  // Multer configuration for file uploads
  const storage_config = multer.diskStorage({
    destination: (req, file, cb) => {
      // 🔧 CORREÇÃO: Usar uploads temporário (body ainda não processado aqui)
      cb(null, uploadsDir);
    },
    filename: (req, file, cb) => {
      const uniqueSuffix = Date.now() + '-' + Math.round(Math.random() * 1E9);
      
      // 🔒 SEGURANÇA: Mapear mimetype para extensão segura (previne XSS)
      const safeExt = (() => {
        switch(file.mimetype) {
          case 'application/pdf': return '.pdf';
          case 'image/jpeg': return '.jpg';
          case 'image/png': return '.png';
          case 'image/gif': return '.gif';
          case 'image/webp': return '.webp';
          default: return '.bin'; // Extensão segura para outros tipos
        }
      })();
      
      // Base name sanitizado (sem extensão)
      const safeBaseName = file.originalname
        .replace(/\.[^/.]+$/, '') // Remove extensão original
        .replace(/[^a-zA-Z0-9._-]/g, '_') // Remove caracteres perigosos
        .substring(0, 50); // Limita tamanho
      
      cb(null, 'document-' + uniqueSuffix + '-' + safeBaseName + safeExt);
    }
  });

  const upload = multer({
    storage: storage_config,
    limits: {
      fileSize: 50 * 1024 * 1024, // 50MB limit
    },
    fileFilter: (req, file, cb) => {
      const allowedTypes = ['application/pdf', 'image/jpeg', 'image/png', 'image/jpg'];
      if (allowedTypes.includes(file.mimetype)) {
        cb(null, true);
      } else {
        cb(new Error('INVALID_FILE: Only PDF and image files are allowed'));
      }
    }
  });

  // 🔥 NOVO: Multer para cache (memória)
  const cacheUpload = multer({
    storage: multer.memoryStorage(),
    limits: {
      fileSize: 10 * 1024 * 1024, // 10MB limit para imagens de cache
    },
    fileFilter: (req, file, cb) => {
      const allowedTypes = ['image/jpeg', 'image/png', 'image/jpg'];
      if (allowedTypes.includes(file.mimetype)) {
        cb(null, true);
      } else {
        cb(new Error('INVALID_CACHE_FILE: Only image files are allowed for cache'));
      }
    }
  });

  // File upload route
  app.post('/api/upload-pdf', upload.single('pdf'), async (req, res) => {
    try {
      if (!req.file) {
        return res.status(400).json({ 
          success: false, 
          error: 'MISSING_FILE: No file uploaded' 
        });
      }

      const { title, type, category } = req.body;
      
      if (!title || !type) {
        return res.status(400).json({ 
          success: false, 
          error: 'MISSING_FIELDS: Title and type are required' 
        });
      }

      // ✅ VALIDAÇÃO: Tipos obrigatórios (agora que body foi processado)
      const typeToDir = {
        'plasa': plasaDir,
        'escala': escalaDir,
        'cardapio': cardapioDir
      };
      
      if (!(type in typeToDir)) {
        const validTypes = Object.keys(typeToDir).join(', ');
        console.error(`❌ HANDLER: Tipo inválido "${type}". Tipos válidos: ${validTypes}`);
        
        // Limpar arquivo temporário
        if (req.file.path && fs.existsSync(req.file.path)) {
          fs.unlinkSync(req.file.path);
        }
        
        return res.status(400).json({
          success: false,
          error: `INVALID_TYPE: Tipo deve ser um de: ${validTypes}`
        });
      }

      // 🔄 MOVER ARQUIVO: Do uploads temporário para pasta correta
      const tempFilePath = req.file.path;
      const targetDir = typeToDir[type as keyof typeof typeToDir];
      const targetFilePath = path.join(targetDir, req.file.filename);
      
      // Mover arquivo para pasta correta
      fs.renameSync(tempFilePath, targetFilePath);
      
      console.log(`📁 Arquivo movido: ${path.basename(tempFilePath)} → ${path.basename(targetDir)}/`);
      
      // 📁 ORGANIZAÇÃO: Criar URL correto com subpasta
      const relativePath = path.relative(path.join(process.cwd(), 'uploads'), targetFilePath);
      const fileUrl = `/uploads/${relativePath.replace(/\\/g, '/')}`;
      
      // 🔥 NOVO: Aplicar classificação inteligente
      const classification = extractClassification(req.file.originalname, title, type);
      
      console.log(`📄 Upload processado: ${req.file.originalname}`);
      console.log(`🔗 URL gerada: ${fileUrl}`);
      console.log(`🏷️ Classificação aplicada:`, classification);
      
      // ✅ CLASSIFICAÇÃO CONCLUÍDA: Tipo manual sempre respeitado
      console.log(`✅ Upload processado com tipo MANUAL: ${type}`);
      
      res.json({
        success: true,
        data: {
          filename: req.file.filename,
          originalname: req.file.originalname,
          size: req.file.size,
          url: fileUrl,
          title: title,
          type: classification.type, // Usar classificação detectada
          category: classification.category || category,
          unit: classification.unit,
          tags: classification.tags,
          classification: classification // Incluir classificação completa
        }
      });
    } catch (error) {
      console.error('Upload error:', error);
      res.status(500).json({ 
        success: false, 
        error: 'SERVER_ERROR: Failed to process upload' 
      });
    }
  });

  // 🔥 NOVO: 1. ENDPOINT - Upload de página do PLASA
  app.post('/api/upload-plasa-page', cacheUpload.single('file'), async (req, res) => {
    try {
      if (!req.file) {
        return res.status(400).json({ 
          success: false, 
          error: 'Nenhum arquivo enviado' 
        });
      }

      const pageNumber = req.body.pageNumber;
      const rawDocumentId = req.body.documentId || 'default';
      
      // 🔒 SEGURANÇA: Sanitizar documentId para prevenir path traversal
      const documentId = rawDocumentId.replace(/[^a-zA-Z0-9_-]/g, '').substring(0, 50);
      if (!documentId || !pageNumber || !/^\d+$/.test(pageNumber)) {
        return res.status(400).json({
          success: false,
          error: 'documentId ou pageNumber inválidos'
        });
      }
      
      // Criar nome do arquivo baseado no documento e página
      const mimeType = req.file.mimetype || 'image/jpeg';
      const extension = (() => {
        switch (mimeType) {
          case 'image/png':
            return 'png';
          case 'image/jpeg':
          case 'image/jpg':
            return 'jpg';
          default:
            return 'png';
        }
      })();

      const filename = `${documentId}-page-${pageNumber}.${extension}`;
      const filePath = path.join(plasaPagesDir, filename);
      const fileUrl = `/uploads/plasa-pages/${filename}`;

      // Salvar arquivo
      await writeFile(filePath, req.file.buffer);

      console.log(`💾 Página PLASA ${pageNumber} salva: ${filename}`);

      res.json({
        success: true,
        data: {
          url: fileUrl,
          filename: filename,
          pageNumber: parseInt(pageNumber),
          documentId: documentId
        }
      });

    } catch (error) {
      console.error('❌ Erro ao salvar página PLASA:', error);
      res.status(500).json({ 
        success: false, 
        error: 'Erro ao salvar página no servidor' 
      });
    }
  });

  // 🔥 NOVO: 2. ENDPOINT - Verificar páginas existentes do PLASA
  app.post('/api/check-plasa-pages', async (req, res) => {
    try {
      const { totalPages, documentId } = req.body;
      
      if (!totalPages || !documentId) {
        return res.status(400).json({
          success: false,
          error: 'totalPages e documentId são obrigatórios'
        });
      }
      
      // 🔒 SEGURANÇA: Sanitizar documentId para prevenir path traversal
      if (!/^[a-zA-Z0-9_-]+$/.test(documentId) || documentId.length > 100) {
        return res.status(400).json({
          success: false,
          error: 'documentId inválido'
        });
      }

      // Verificar se todas as páginas existem
      const pageUrls = [];
      let allExist = true;

      for (let i = 1; i <= totalPages; i++) {
        const possibleExtensions = ['png', 'jpg'];
        let foundFilename: string | null = null;

        for (const ext of possibleExtensions) {
          const candidate = `${documentId}-page-${i}.${ext}`;
          const candidatePath = path.join(plasaPagesDir, candidate);

          try {
            await access(candidatePath);
            foundFilename = candidate;
            break;
          } catch {
            continue;
          }
        }

        if (foundFilename) {
          pageUrls.push(`/uploads/plasa-pages/${foundFilename}`);
        } else {
          allExist = false;
          break;
        }
      }

      console.log(`🔍 Verificação PLASA ${documentId}: ${allExist ? 'todas' : 'algumas'} páginas existem`);

      res.json({
        success: true,
        allPagesExist: allExist,
        pageUrls: allExist ? pageUrls : [],
        totalPages: allExist ? totalPages : 0,
        documentId: documentId
      });

    } catch (error) {
      console.error('❌ Erro ao verificar páginas PLASA:', error);
      res.status(500).json({ 
        success: false, 
        error: 'Erro ao verificar páginas' 
      });
    }
  });

  // 🔥 NOVO: 3. ENDPOINT - Salvar cache de escala
  app.post('/api/save-escala-cache', async (req, res) => {
    try {
      const { escalId: rawEscalId, imageData } = req.body;
      
      // 🔒 SEGURANÇA: Sanitizar escalId para prevenir path traversal
      const escalId = rawEscalId ? rawEscalId.replace(/[^a-zA-Z0-9_-]/g, '').substring(0, 50) : '';
      
      if (!escalId || !imageData) {
        return res.status(400).json({
          success: false,
          error: 'escalId e imageData são obrigatórios'
        });
      }

      if (typeof imageData !== 'string') {
        return res.status(400).json({
          success: false,
          error: 'imageData deve ser uma string base64'
        });
      }

      // Converter base64 para arquivo
      const mimeMatch = typeof imageData === 'string'
        ? imageData.match(/^data:image\/(png|jpeg|jpg);base64,/i)
        : null;

      if (!mimeMatch) {
        return res.status(400).json({
          success: false,
          error: 'Formato de imagem inválido para cache de escala'
        });
      }

      const detectedExt = mimeMatch[1].toLowerCase();
      const normalizedExt = detectedExt === 'jpeg' ? 'jpg' : detectedExt;

      const base64Data = typeof imageData === 'string'
        ? imageData.replace(/^data:image\/[a-zA-Z0-9+.-]+;base64,/, '')
        : '';
      const buffer = Buffer.from(base64Data, 'base64');

      const filename = `${escalId}.${normalizedExt}`;
      const filePath = path.join(escalaCacheDir, filename);
      const fileUrl = `/uploads/escala-cache/${filename}`;

      await writeFile(filePath, buffer);

      console.log(`💾 Cache de escala salvo: ${filename}`);

      res.json({
        success: true,
        data: {
          url: fileUrl,
          filename: filename,
          escalId: escalId
        }
      });

    } catch (error) {
      console.error('❌ Erro ao salvar cache de escala:', error);
      res.status(500).json({ 
        success: false, 
        error: 'Erro ao salvar cache de escala' 
      });
    }
  });

  // 🔥 NOVO: 4. ENDPOINT - Verificar cache de escala
  app.get('/api/check-escala-cache/:escalId', async (req, res) => {
    try {
      const { escalId } = req.params;
      
      // 🔒 SEGURANÇA: Sanitizar escalId para prevenir path traversal
      if (!escalId || !/^[a-zA-Z0-9_-]+$/.test(escalId) || escalId.length > 100) {
        return res.status(400).json({
          success: false,
          error: 'escalId inválido'
        });
      }
      
      const possibleExtensions = ['png', 'jpg'];
      let existingFilename: string | null = null;

      for (const ext of possibleExtensions) {
        const candidate = `${escalId}.${ext}`;
        const candidatePath = path.join(escalaCacheDir, candidate);

        try {
          await access(candidatePath);
          existingFilename = candidate;
          break;
        } catch {
          continue;
        }
      }

      if (existingFilename) {
        const fileUrl = `/uploads/escala-cache/${existingFilename}`;

        console.log(`✅ Cache de escala encontrado: ${existingFilename}`);

        res.json({
          success: true,
          cached: true,
          url: fileUrl,
          escalId: escalId
        });
      } else {
        res.json({
          success: true,
          cached: false,
          escalId: escalId
        });
      }

    } catch (error) {
      console.error('❌ Erro ao verificar cache de escala:', error);
      res.status(500).json({ 
        success: false, 
        error: 'Erro ao verificar cache' 
      });
    }
  });

  // 🔥 NOVO: 5. ENDPOINT - Limpar cache do PLASA
  app.delete('/api/clear-plasa-pages', async (req, res) => {
    try {
      let deletedCount = 0;
      
      try {
        const files = await readdir(plasaPagesDir);
        
        for (const file of files) {
          if (file.endsWith('.jpg') || file.endsWith('.png')) {
            const filePath = path.join(plasaPagesDir, file);
            await unlink(filePath);
            deletedCount++;
          }
        }
      } catch (err) {
        // Diretório não existe ou está vazio
      }

      console.log(`🧹 Cache PLASA limpo: ${deletedCount} arquivos removidos`);

      res.json({
        success: true,
        deletedCount: deletedCount,
        message: `${deletedCount} páginas PLASA removidas do cache`
      });

    } catch (error) {
      console.error('❌ Erro ao limpar cache PLASA:', error);
      res.status(500).json({ 
        success: false, 
        error: 'Erro ao limpar cache' 
      });
    }
  });

  // 🔥 NOVO: 6. ENDPOINT - Limpar cache de escalas
  app.delete('/api/clear-escala-cache', async (req, res) => {
    try {
      let deletedCount = 0;
      
      try {
        const files = await readdir(escalaCacheDir);
        
        for (const file of files) {
          if (file.endsWith('.jpg') || file.endsWith('.png')) {
            const filePath = path.join(escalaCacheDir, file);
            await unlink(filePath);
            deletedCount++;
          }
        }
      } catch (err) {
        // Diretório não existe ou está vazio
      }

      console.log(`🧹 Cache de escalas limpo: ${deletedCount} arquivos removidos`);

      res.json({
        success: true,
        deletedCount: deletedCount,
        message: `${deletedCount} caches de escala removidos`
      });

    } catch (error) {
      console.error('❌ Erro ao limpar cache de escalas:', error);
      res.status(500).json({ 
        success: false, 
        error: 'Erro ao limpar cache de escalas' 
      });
    }
  });

  // 🔥 NOVO: 7. ENDPOINT - Status do cache
  app.get('/api/cache-status', async (req, res) => {
    try {
      let plasaCount = 0;
      let escalaCount = 0;

      // Contar arquivos PLASA
      try {
        const plasaFiles = await readdir(plasaPagesDir);
        plasaCount = plasaFiles.filter(f => f.endsWith('.jpg') || f.endsWith('.png')).length;
      } catch {
        // Diretório não existe
      }

      // Contar arquivos de escala
      try {
        const escalaFiles = await readdir(escalaCacheDir);
        escalaCount = escalaFiles.filter(f => f.endsWith('.jpg') || f.endsWith('.png')).length;
      } catch {
        // Diretório não existe
      }

      res.json({
        success: true,
        cache: {
          plasa: {
            count: plasaCount,
            directory: '/uploads/plasa-pages/'
          },
          escala: {
            count: escalaCount,
            directory: '/uploads/escala-cache/'
          },
          total: plasaCount + escalaCount
        },
        timestamp: new Date().toISOString()
      });

    } catch (error) {
      console.error('❌ Erro ao verificar status do cache:', error);
      res.status(500).json({ 
        success: false, 
        error: 'Erro ao verificar status do cache' 
      });
    }
  });

  // Serve uploaded files with comprehensive CORS headers
  app.use('/uploads', (req, res, next) => {
    console.log(`📁 Serving file: ${req.path} to ${req.get('Origin') || 'direct'}`);
    
    res.header('Access-Control-Allow-Origin', '*');
    res.header('Access-Control-Allow-Methods', 'GET, HEAD, OPTIONS');
    res.header('Access-Control-Allow-Headers', 'Origin, X-Requested-With, Content-Type, Accept, Authorization, Cache-Control, Pragma, Expires, If-Modified-Since, If-None-Match, Range');
    res.header('Access-Control-Expose-Headers', 'Content-Length, Content-Range, Accept-Ranges, Content-Type, Cache-Control, Last-Modified, ETag, Accept-Ranges');
    res.header('Cache-Control', 'public, max-age=31536000');
    res.header('Access-Control-Max-Age', '86400');
    
    if (req.method === 'OPTIONS') {
      console.log(`✅ CORS Preflight for file: ${req.path}`);
      res.sendStatus(200);
    } else {
      next();
    }
  });

  // 📁 MIDDLEWARE: Buscar arquivos nas subpastas se não encontrados na raiz
  app.use('/uploads', (req, res, next) => {
    const filePath = req.url.slice(1); // Remove leading slash
    const rootFilePath = path.join(process.cwd(), 'uploads', filePath);

    // Se arquivo existe na raiz, servir normalmente
    if (fs.existsSync(rootFilePath)) {
      return next();
    }

    // Se arquivo não existe na raiz, buscar nas subpastas
    const subfolders = ['plasa', 'escala', 'cardapio', 'outros'];
    for (const subfolder of subfolders) {
      const subfolderFilePath = path.join(process.cwd(), 'uploads', subfolder, filePath);
      if (fs.existsSync(subfolderFilePath)) {
        console.log(`📁 Redirecionando "${filePath}" de raiz para "${subfolder}/"`);
        return res.redirect(301, `/uploads/${subfolder}/${filePath}`);
      }
    }

    // Se não encontrado em lugar nenhum, continuar (será 404)
    next();
  });

  app.use('/uploads', express.static(path.join(process.cwd(), 'uploads'), {
    setHeaders: (res, filePath) => {
      console.log(`📄 Setting headers for: ${path.basename(filePath)}`);
      res.set('Cross-Origin-Resource-Policy', 'cross-origin');
      res.set('Cross-Origin-Embedder-Policy', 'unsafe-none');
    }
  }));

  /// ✅ CORREÇÃO: Notice routes com melhor tratamento de erro
  app.get('/api/notices', async (req, res) => {
    try {
      console.log('📢 GET /api/notices - Buscando avisos...');
      const notices = await storage.getNotices();
      console.log(`📢 Encontrados ${notices.length} avisos`);
      
      res.json({ 
        success: true, 
        notices: notices,
        count: notices.length,
        timestamp: new Date().toISOString()
      });
    } catch (error) {
      console.error('❌ Erro ao buscar avisos:', error);
      res.status(500).json({ 
        success: false, 
        error: 'Failed to fetch notices',
        details: error instanceof Error ? error.message : 'Unknown error'
      });
    }
  });

 // ✅ CORREÇÃO: POST notices com validação melhorada
  app.post('/api/notices', async (req, res) => {
    try {
      console.log('📢 POST /api/notices - Dados recebidos:', req.body);
      
      // ✅ Validação manual dos campos obrigatórios primeiro
      const { title, content, priority, startDate, endDate, active } = req.body;
      
      if (!title || typeof title !== 'string' || title.trim() === '') {
        return res.status(400).json({ 
          success: false, 
          error: 'VALIDATION_ERROR: Title is required and must be a non-empty string',
          field: 'title',
          received: title
        });
      }
      
      if (!content || typeof content !== 'string' || content.trim() === '') {
        return res.status(400).json({ 
          success: false, 
          error: 'VALIDATION_ERROR: Content is required and must be a non-empty string',
          field: 'content',
          received: content
        });
      }
      
      if (!priority || !['high', 'medium', 'low'].includes(priority)) {
        return res.status(400).json({ 
          success: false, 
          error: 'VALIDATION_ERROR: Priority must be high, medium, or low',
          field: 'priority',
          received: priority
        });
      }
      
      // ✅ Validação de datas melhorada
      let parsedStartDate: Date;
      let parsedEndDate: Date;
      
      try {
        parsedStartDate = new Date(startDate);
        if (isNaN(parsedStartDate.getTime())) {
          throw new Error('Invalid start date');
        }
      } catch (error) {
        return res.status(400).json({ 
          success: false, 
          error: 'VALIDATION_ERROR: Invalid start date format',
          field: 'startDate',
          received: startDate
        });
      }
      
      try {
        parsedEndDate = new Date(endDate);
        if (isNaN(parsedEndDate.getTime())) {
          throw new Error('Invalid end date');
        }
      } catch (error) {
        return res.status(400).json({ 
          success: false, 
          error: 'VALIDATION_ERROR: Invalid end date format',
          field: 'endDate',
          received: endDate
        });
      }
      
      // ✅ Verificar se a data de início é anterior à data de fim
      if (parsedStartDate >= parsedEndDate) {
        return res.status(400).json({ 
          success: false, 
          error: 'VALIDATION_ERROR: Start date must be before end date',
          startDate: parsedStartDate.toISOString(),
          endDate: parsedEndDate.toISOString()
        });
      }
      
      // ✅ Criar objeto validado manualmente
      const validatedData = {
        title: title.trim(),
        content: content.trim(),
        priority: priority as "high" | "medium" | "low",
        startDate: parsedStartDate,
        endDate: parsedEndDate,
        active: active !== false // Default para true se não especificado
      };
      
      console.log('📢 Dados validados:', validatedData);
      
      // ✅ Tentar criar o aviso
      const notice = await storage.createNotice(validatedData);
      console.log('✅ Aviso criado com sucesso:', notice);
      
      res.json({ 
        success: true, 
        notice: notice,
        message: 'Notice created successfully'
      });
      
    } catch (error) {
      console.error('❌ Erro ao criar aviso:', error);
      
      if (error instanceof z.ZodError) {
        console.error('❌ Erro de validação Zod:', error.errors);
        res.status(400).json({ 
          success: false, 
          error: 'VALIDATION_ERROR: Invalid data format', 
          details: error.errors,
          zodError: true
        });
      } else {
        res.status(500).json({ 
          success: false, 
          error: 'SERVER_ERROR: Failed to create notice',
          details: error instanceof Error ? error.message : 'Unknown error'
        });
      }
    }
  });

// ✅ CORREÇÃO: PUT notices com validação
  app.put('/api/notices/:id', async (req, res) => {
    try {
      const id = parseInt(req.params.id);
      console.log(`📝 PUT /api/notices/${id} - Atualizando aviso...`);
      
      if (isNaN(id)) {
        return res.status(400).json({ 
          success: false,
          error: 'VALIDATION_ERROR: Invalid notice ID',
          receivedId: req.params.id
        });
      }
      
      const existingNotice = await storage.getNotice(id);
      
      if (!existingNotice) {
        return res.status(404).json({ 
          success: false,
          error: 'NOT_FOUND: Notice not found',
          id: id
        });
      }

      // ✅ Validar dados de atualização
      const updateData = { ...req.body };
      
      // Converter datas se necessário
      if (updateData.startDate) {
        updateData.startDate = new Date(updateData.startDate);
      }
      if (updateData.endDate) {
        updateData.endDate = new Date(updateData.endDate);
      }

      const updatedNotice = await storage.updateNotice({ 
        ...existingNotice, 
        ...updateData,
        id: id // Garantir que o ID não mude
      });
      
      console.log('✅ Aviso atualizado:', updatedNotice);
      
      res.json({
        success: true,
        notice: updatedNotice,
        message: 'Notice updated successfully'
      });
    } catch (error) {
      console.error(`❌ Erro ao atualizar aviso ${req.params.id}:`, error);
      res.status(500).json({ 
        success: false,
        error: 'SERVER_ERROR: Failed to update notice',
        details: error instanceof Error ? error.message : 'Unknown error'
      });
    }
  });

  // ✅ CORREÇÃO: DELETE notices
  app.delete('/api/notices/:id', async (req, res) => {
    try {
      const id = parseInt(req.params.id);
      console.log(`🗑️ DELETE /api/notices/${id} - Deletando aviso...`);
      
      if (isNaN(id)) {
        return res.status(400).json({ 
          success: false,
          error: 'VALIDATION_ERROR: Invalid notice ID',
          receivedId: req.params.id
        });
      }
      
      const deleted = await storage.deleteNotice(id);
      
      if (!deleted) {
        return res.status(404).json({ 
          success: false,
          error: 'NOT_FOUND: Notice not found',
          id: id
        });
      }

      console.log(`✅ Aviso ${id} deletado com sucesso`);
      
      res.json({ 
        success: true,
        message: 'Notice deleted successfully',
        deletedId: id
      });
    } catch (error) {
      console.error(`❌ Erro ao deletar aviso ${req.params.id}:`, error);
      res.status(500).json({ 
        success: false,
        error: 'SERVER_ERROR: Failed to delete notice',
        details: error instanceof Error ? error.message : 'Unknown error'
      });
    }
  });

  // Document routes
  app.get('/api/documents', async (req, res) => {
    try {
      const documents = await storage.getDocuments();
      res.json(documents);
    } catch (error) {
      res.status(500).json({ error: 'Failed to fetch documents' });
    }
  });

  app.post('/api/documents', async (req, res) => {
    try {
      const body = (req.body ?? {}) as Record<string, unknown>;
      const rawClassification = body.classification;
      const classification = typeof rawClassification === 'object' && rawClassification !== null
        ? (rawClassification as Record<string, unknown>)
        : undefined;

      const hasExplicitTags = Object.prototype.hasOwnProperty.call(body, 'tags');
      const tagsSource = hasExplicitTags
        ? body['tags']
        : classification?.['tags'];
      const normalizedTags = normalizeTagsInput(tagsSource);

      const hasExplicitUnit = Object.prototype.hasOwnProperty.call(body, 'unit');
      const rawUnitValue = hasExplicitUnit ? body['unit'] : undefined;
      const classificationUnit = classification ? normalizeUnitInput(classification['unit']) : undefined;
      const normalizedUnit = hasExplicitUnit
        ? normalizeUnitInput(rawUnitValue)
        : classificationUnit;

      const rest: Record<string, unknown> = { ...body };
      delete rest.classification;
      delete rest.tags;
      delete rest.unit;

      const validatedData = insertDocumentSchema.parse({
        ...rest,
        unit: normalizedUnit ?? undefined,
        tags: normalizedTags,
      });

      const document = await storage.createDocument({
        ...validatedData,
        unit: normalizedUnit ?? undefined,
        tags: normalizedTags,
      });
      res.json(document);
    } catch (error) {
      if (error instanceof z.ZodError) {
        res.status(400).json({ error: 'Invalid data', details: error.errors });
      } else {
        res.status(500).json({ error: 'Failed to create document' });
      }
    }
  });

  app.put('/api/documents/:id', async (req, res) => {
    try {
      const id = parseInt(req.params.id);
      const existingDoc = await storage.getDocument(id);

      if (!existingDoc) {
        return res.status(404).json({ error: 'Document not found' });
      }

      const body = (req.body ?? {}) as Record<string, unknown>;
      const rawClassification = body.classification;
      const classification = typeof rawClassification === 'object' && rawClassification !== null
        ? (rawClassification as Record<string, unknown>)
        : undefined;

      const hasTagsInput = Object.prototype.hasOwnProperty.call(body, 'tags')
        || (classification && Object.prototype.hasOwnProperty.call(classification, 'tags'));
      const tagsSource = hasTagsInput
        ? body['tags'] ?? (classification ? classification['tags'] : undefined)
        : existingDoc.tags;
      const normalizedTags = normalizeTagsInput(tagsSource);

      const hasExplicitUnit = Object.prototype.hasOwnProperty.call(body, 'unit');
      const rawUnitValue = hasExplicitUnit ? body['unit'] : undefined;
      const classificationUnit = classification ? normalizeUnitInput(classification['unit']) : undefined;
      const normalizedUnitFromBody = hasExplicitUnit ? normalizeUnitInput(rawUnitValue) : undefined;
      const nextUnit = hasExplicitUnit
        ? normalizedUnitFromBody
        : classificationUnit ?? existingDoc.unit;

      const { tags: _ignoredTags, classification: _ignoredClassification, ...restWithUnit } = body;
      const { unit: _ignoredUnit, ...rest } = restWithUnit as Record<string, unknown> & { unit?: unknown };

      const updatedDoc = await storage.updateDocument({
        ...existingDoc,
        ...rest,
        unit: nextUnit ?? undefined,
        tags: normalizedTags,
      });
      res.json(updatedDoc);
    } catch (error) {
      res.status(500).json({ error: 'Failed to update document' });
    }
  });

  app.delete('/api/documents/:id', async (req, res) => {
    try {
      const id = parseInt(req.params.id);
      const deleted = await storage.deleteDocument(id);
      
      if (!deleted) {
        return res.status(404).json({ error: 'Document not found' });
      }

      res.json({ success: true });
    } catch (error) {
      res.status(500).json({ error: 'Failed to delete document' });
    }
  });

  // List uploaded PDFs route
  app.get('/api/list-pdfs', (req, res) => {
    try {
      const uploadsDir = path.join(process.cwd(), 'uploads');
      
      if (!fs.existsSync(uploadsDir)) {
        return res.json({ documents: [] });
      }

      const documents: any[] = [];
      const typeSubfolders = ['plasa', 'escala', 'cardapio'];
      
      // 📁 Ler documentos das subpastas organizadas
      typeSubfolders.forEach(subfolder => {
        const subfolderPath = path.join(uploadsDir, subfolder);
        
        if (fs.existsSync(subfolderPath)) {
          const subFiles = fs.readdirSync(subfolderPath);
          
          subFiles
            .filter(file => file.endsWith('.pdf') || file.endsWith('.jpg') || file.endsWith('.png'))
            .forEach(file => {
              const filePath = path.join(subfolderPath, file);
              const stats = fs.statSync(filePath);
              
              // Extrair nome original e classificar
              const originalName = getOriginalFromSaved(file);
              
              // ✅ Determinar tipo pela pasta (mais confiável)
              let docType = subfolder as 'plasa' | 'escala' | 'cardapio';
              
              // Aplicar classificação baseada no tipo da pasta
              let classification: DocumentClassification = {
                type: docType as any,
                tags: []
              };
              
              // Adicionar classificação específica baseada no nome
              if (docType === 'escala') {
                if (originalName.toLowerCase().includes('oficial')) {
                  classification.category = 'oficial';
                  classification.tags.push('OFICIAIS');
                } else if (originalName.toLowerCase().includes('praça')) {
                  classification.category = 'praca';
                  classification.tags.push('PRAÇAS');
                }
                classification.tags.push('ESCALA');
              } else if (docType === 'cardapio') {
                if (originalName.toLowerCase().includes('eagm')) {
                  classification.unit = 'EAGM';
                  classification.tags.push('EAGM');
                } else if (originalName.toLowerCase().includes('1dn')) {
                  classification.unit = '1DN';
                  classification.tags.push('1DN');
                }
                classification.tags.push('CARDÁPIO');
              } else if (docType === 'plasa') {
                classification.tags.push('PLASA');
              }
              
              // Documento classificado e pronto para envio
              
              documents.push({
                filename: file,
                url: `/uploads/${subfolder}/${file}`,
                created: stats.birthtime,
                size: stats.size,
                type: classification.type,
                category: classification.category,
                unit: classification.unit,
                tags: classification.tags,
                classification: classification,
                originalname: getOriginalFromSaved(file)
              });
            });
        }
      });

      // Ordenar por data de criação (mais recente primeiro)
      documents.sort((a, b) => b.created.getTime() - a.created.getTime());

      console.log(`📂 Listando ${documents.length} documentos organizados`);
      res.json({ documents });
    } catch (error) {
      console.error('Error listing PDFs:', error);
      res.status(500).json({ error: 'Failed to list documents' });
    }
  });

  // ✅ ATUALIZADO: Check escala image cache route (agora funcional)
  app.get('/api/check-escala-image/:id', async (req, res) => {
    try {
      const { id } = req.params;
      
      const possibleExtensions = ['png', 'jpg'];
      let foundFilename: string | null = null;

      for (const ext of possibleExtensions) {
        const candidate = `${id}.${ext}`;
        const candidatePath = path.join(escalaCacheDir, candidate);

        try {
          await access(candidatePath);
          foundFilename = candidate;
          break;
        } catch {
          continue;
        }
      }

      if (foundFilename) {
        res.json({
          exists: true,
          id,
          url: `/uploads/escala-cache/${foundFilename}`,
          cached: true
        });
      } else {
        res.json({
          exists: false,
          id,
          cached: false
        });
      }
    } catch (error) {
      res.status(500).json({ error: 'Failed to check cache' });
    }
  });

  // Delete uploaded file route
  app.delete('/api/delete-pdf/:filename(*)', async (req, res) => {

    try {
      const { filename } = req.params;
        const decodedFilename = decodeURIComponent(filename);
        console.log('🗑️ Tentando deletar:', decodedFilename);


      const normalizedRelativePath = path
         .normalize(decodedFilename) 
        .replace(/^([./\\])+/, '');

      const filePath = path.join(process.cwd(), 'uploads', normalizedRelativePath);

      let fileDeleted = false;
      try {
        await access(filePath);
        await unlink(filePath);
        fileDeleted = true;
        console.log(`🗑️ Arquivo deletado: ${normalizedRelativePath}`);
      } catch (fsError: any) {
        if (fsError?.code !== 'ENOENT') {
          throw fsError;
        }
      }

      let metadataRemoved = false;
      try {
        const documents = await storage.getDocuments();
        const relativeUrl = `/uploads/${normalizedRelativePath.replace(/\\/g, '/')}`;
        const matchingDoc = documents.find(doc => {
          if (!doc.url) return false;
          const docUrl = String(doc.url);
          return docUrl === relativeUrl || docUrl.endsWith(relativeUrl);
        });

        if (matchingDoc) {
          const numericId = typeof matchingDoc.id === 'number'
            ? matchingDoc.id
            : parseInt(String(matchingDoc.id), 10);

          if (!Number.isNaN(numericId)) {
            metadataRemoved = await storage.deleteDocument(numericId);
            if (metadataRemoved) {
              console.log(`🗂️ Metadado removido (documento ${numericId}) para ${relativeUrl}`);
            }
          }
        }
      } catch (metadataError) {
        console.warn('⚠️ Não foi possível remover metadados do documento:', metadataError);
      }

      if (!fileDeleted && !metadataRemoved) {
        return res.status(404).json({ success: false, error: 'File not found' });
      }

      res.json({
        success: true,
        message: 'File deleted successfully',
        fileDeleted,
        metadataRemoved
      });
    } catch (error) {
      console.error('Delete error:', error);
      res.status(500).json({ success: false, error: 'Failed to delete file' });
    }
  });

  // PDF Proxy route to handle CORS issues
  app.get('/api/proxy-pdf', async (req, res) => {
    try {
      const { url } = req.query;
      
      if (!url || typeof url !== 'string') {
        return res.status(400).json({ error: 'URL parameter is required' });
      }
      
      console.log(`🔄 Proxying PDF request: ${url}`);
      
      if (url.includes('/uploads/')) {
        const filename = url.split('/uploads/')[1];
        const filePath = path.join(process.cwd(), 'uploads', filename);
        
        if (fs.existsSync(filePath)) {
          console.log(`📁 Serving local file via proxy: ${filename}`);

          res.setHeader('Access-Control-Allow-Origin', '*');
          res.setHeader('Content-Type', 'application/pdf');
          res.setHeader('Cache-Control', 'no-store, no-cache, must-revalidate, proxy-revalidate');
          res.setHeader('Pragma', 'no-cache');
          res.setHeader('Expires', '0');

          return res.sendFile(filePath, {
            headers: {
              'Cache-Control': 'no-store, no-cache, must-revalidate, proxy-revalidate',
            }
          });
        }
      }
      
      res.status(404).json({ error: 'File not found' });
      
    } catch (error) {
      console.error('Proxy error:', error);
      res.status(500).json({ error: 'Proxy request failed' });
    }
  });

  // Network status and system info
  app.get('/api/status', (req, res) => {
    const clientIP = req.ip || req.connection.remoteAddress || req.headers['x-forwarded-for'];
    res.json({ 
      status: 'online', 
      timestamp: new Date().toISOString(),
      version: '2.0',
      clientIP: clientIP,
      serverHost: req.get('host'),
      origin: req.get('origin') || 'direct',
      userAgent: req.get('user-agent'),
      method: req.method,
      cors: 'enabled',
      environment: process.env.NODE_ENV || 'development'
    });
  });

  app.get('/api/health', (req, res) => {
    res.json({ 
      status: 'ok', 
      timestamp: new Date().toISOString(),
      message: 'Marinha do Brasil - Sistema funcionando corretamente'
    });
  });

  // 🔥 NOVO: System info com informações de cache
  // Duty Officers API
  app.get('/api/duty-officers/stream', async (req, res) => {
    try {
      res.setHeader('Content-Type', 'text/event-stream');
      res.setHeader('Cache-Control', 'no-cache');
      res.setHeader('Connection', 'keep-alive');

      const heartbeat = setInterval(() => {
        res.write(': heartbeat\n\n');
      }, 30_000);

      dutyOfficerSubscribers.add(res);

      const snapshot = await storage.getDutyOfficers();
      res.write(`data: ${JSON.stringify({
        type: 'snapshot' as const,
        officers: snapshot,
        timestamp: new Date().toISOString(),
      })}\n\n`);

      req.on('close', () => {
        clearInterval(heartbeat);
        dutyOfficerSubscribers.delete(res);
      });
    } catch (error) {
      console.error('❌ Erro ao iniciar stream de oficiais de serviço:', error);
      dutyOfficerSubscribers.delete(res);
      try {
        res.status(500).end();
      } catch {
        // Ignore secondary errors ao encerrar stream
      }
    }
  });

  // 📄 SSE para atualizações de documentos em tempo real
  app.get('/api/documents/stream', async (req, res) => {
    try {
      res.setHeader('Content-Type', 'text/event-stream');
      res.setHeader('Cache-Control', 'no-cache');
      res.setHeader('Connection', 'keep-alive');

      const heartbeat = setInterval(() => {
        res.write(': heartbeat\n\n');
      }, 30_000);

      documentSubscribers.add(res);

      const snapshot = await storage.getDocuments();
      res.write(`data: ${JSON.stringify({
        type: 'snapshot' as const,
        documents: snapshot,
        timestamp: new Date().toISOString(),
      })}\n\n`);

      req.on('close', () => {
        clearInterval(heartbeat);
        documentSubscribers.delete(res);
      });
    } catch (error) {
      console.error('❌ Erro ao iniciar stream de documentos:', error);
      documentSubscribers.delete(res);
      try {
        res.status(500).end();
      } catch {
        // Ignore secondary errors ao encerrar stream
      }
    }
  });

  app.get('/api/duty-officers', async (req, res) => {
    try {
      console.log('👮 GET /api/duty-officers - Buscando oficiais de serviço...');
      
      const officers = await storage.getDutyOfficers();
      
      const result = {
        success: true,
        officers: officers,
        timestamp: new Date().toISOString()
      };
      
      console.log('👮 Oficiais de serviço encontrados:', officers ? 'dados disponíveis' : 'dados não encontrados');
      res.json(result);
      
    } catch (error) {
      console.error('❌ Erro ao buscar oficiais de serviço:', error);
      res.status(500).json({ 
        success: false, 
        error: 'Failed to get duty officers',
        details: error instanceof Error ? error.message : 'Unknown error'
      });
    }
  });

  app.put('/api/duty-officers', async (req, res) => {
    try {
      console.log('👮 PUT /api/duty-officers - Atualizando oficiais de serviço...');
      console.log('📝 Dados recebidos:', req.body);
      
      // Validar dados de entrada
      const validatedData: DutyOfficersPayload = dutyOfficersPayloadSchema.parse(req.body);
      
      const updatedOfficers = await storage.updateDutyOfficers(validatedData);
      
      const result = {
        success: true,
        officers: updatedOfficers,
        message: 'Oficiais de serviço atualizados com sucesso',
        timestamp: new Date().toISOString()
      };

      console.log('✅ Oficiais de serviço atualizados:', updatedOfficers);
      res.json(result);

      broadcastDutyOfficers({
        type: 'update',
        officers: updatedOfficers,
        timestamp: result.timestamp,
      });

    } catch (error) {
      console.error('❌ Erro ao atualizar oficiais de serviço:', error);
      
      if (error instanceof z.ZodError) {
        return res.status(400).json({ 
          success: false, 
          error: 'Validation error',
          details: error.errors 
        });
      }
      
      res.status(500).json({ 
        success: false, 
        error: 'Failed to update duty officers',
        details: error instanceof Error ? error.message : 'Unknown error'
      });
    }
  });

  // Military Personnel endpoints
  app.get('/api/military-personnel', async (req, res) => {
    try {
      console.log('🎖️ GET /api/military-personnel - Buscando pessoal militar...');
      
      const { type } = req.query;
      
      let personnel;
      if (type && (type === 'officer' || type === 'master')) {
        personnel = await storage.getMilitaryPersonnelByType(type);
      } else {
        personnel = await storage.getMilitaryPersonnel();
      }
      
      console.log(`🎖️ Encontrados ${personnel.length} militares`);
      
      res.json({ 
        success: true, 
        data: personnel 
      });
      
    } catch (error) {
      console.error('❌ Erro ao buscar pessoal militar:', error);
      res.status(500).json({ 
        success: false, 
        error: 'Failed to fetch military personnel',
        details: error instanceof Error ? error.message : 'Unknown error'
      });
    }
  });

  app.post('/api/military-personnel', async (req, res) => {
    try {
      console.log('🎖️ POST /api/military-personnel - Criando militar...');
      
      const validatedData = insertMilitaryPersonnelSchema.parse(req.body);
      const personnel = await storage.createMilitaryPersonnel(validatedData);
      
      console.log(`🎖️ Militar criado: ${personnel.name} (${personnel.type})`);
      
      res.json({ 
        success: true, 
        data: personnel 
      });
      
    } catch (error) {
      console.error('❌ Erro ao criar militar:', error);
      
      if (error instanceof z.ZodError) {
        return res.status(400).json({ 
          success: false, 
          error: 'Validation error',
          details: error.errors 
        });
      }
      
      res.status(500).json({ 
        success: false, 
        error: 'Failed to create military personnel',
        details: error instanceof Error ? error.message : 'Unknown error'
      });
    }
  });

  app.put('/api/military-personnel/:id', async (req, res) => {
    try {
      console.log(`🎖️ PUT /api/military-personnel/${req.params.id} - Atualizando militar...`);
      
      const id = parseInt(req.params.id);
      const existingPersonnel = await storage.getMilitaryPersonnel();
      const personnel = existingPersonnel.find(p => p.id === id);
      
      if (!personnel) {
        return res.status(404).json({ 
          success: false, 
          error: 'Military personnel not found' 
        });
      }
      
      const updateData = req.body;
      const updatedPersonnel = await storage.updateMilitaryPersonnel({ 
        ...personnel, 
        ...updateData 
      });
      
      console.log(`🎖️ Militar atualizado: ${updatedPersonnel.name}`);
      
      res.json({ 
        success: true, 
        data: updatedPersonnel 
      });
      
    } catch (error) {
      console.error('❌ Erro ao atualizar militar:', error);
      res.status(500).json({ 
        success: false, 
        error: 'Failed to update military personnel',
        details: error instanceof Error ? error.message : 'Unknown error'
      });
    }
  });

  app.delete('/api/military-personnel/:id', async (req, res) => {
    try {
      console.log(`🎖️ DELETE /api/military-personnel/${req.params.id} - Removendo militar...`);
      
      const id = parseInt(req.params.id);
      const success = await storage.deleteMilitaryPersonnel(id);
      
      if (!success) {
        return res.status(404).json({ 
          success: false, 
          error: 'Military personnel not found' 
        });
      }
      
      console.log(`🎖️ Militar removido: ID ${id}`);
      
      res.json({ 
        success: true, 
        message: 'Military personnel deleted successfully' 
      });
      
    } catch (error) {
      console.error('❌ Erro ao remover militar:', error);
      res.status(500).json({ 
        success: false, 
        error: 'Failed to delete military personnel',
        details: error instanceof Error ? error.message : 'Unknown error'
      });
    }
  });

  app.get('/api/system-info', async (req, res) => {
    try {
      const uploadsDir = path.join(process.cwd(), 'uploads');
      
      // Contar arquivos por tipo
      let totalUploads = 0;
      let pdfCount = 0;
      let imageCount = 0;
      let totalSize = 0;
      
      try {
        const files = fs.readdirSync(uploadsDir);
        
        for (const file of files) {
          const filePath = path.join(uploadsDir, file);
          const stats = fs.statSync(filePath);
          
          if (fs.statSync(filePath).isFile()) {
            totalUploads++;
            totalSize += stats.size;
            
            if (file.endsWith('.pdf')) pdfCount++;
            if (file.endsWith('.jpg') || file.endsWith('.png') || file.endsWith('.jpeg')) imageCount++;
          }
        }
      } catch (err) {
        // Diretório não existe
      }

      // Informações de cache
      let plasaCacheCount = 0;
      let escalaCacheCount = 0;
      
      try {
        const plasaFiles = await readdir(plasaPagesDir);
        plasaCacheCount = plasaFiles.filter(f => f.endsWith('.jpg') || f.endsWith('.png')).length;
      } catch (error) {
        console.warn("⚠️ Erro ao contar arquivos PLASA:", error);
      }

      try {
        const escalaFiles = await readdir(escalaCacheDir);
        escalaCacheCount = escalaFiles.filter(f => f.endsWith('.jpg') || f.endsWith('.png')).length;
      } catch (error) {
        console.warn("⚠️ Erro ao contar arquivos ESCALA:", error);
      }

      const systemInfo = {
        server: {
          status: 'online',
          version: '2.0-cache',
          timestamp: new Date().toISOString(),
          uptime: process.uptime(),
          nodeVersion: process.version,
          platform: process.platform
        },
        storage: {
          uploads: {
            total: totalUploads,
            pdfs: pdfCount,
            images: imageCount,
            totalSizeMB: Math.round(totalSize / 1024 / 1024 * 100) / 100
          },
          cache: {
            plasa: {
              pages: plasaCacheCount,
              directory: 'uploads/plasa-pages/'
            },
            escala: {
              cached: escalaCacheCount,
              directory: 'uploads/escala-cache/'
            },
            total: plasaCacheCount + escalaCacheCount
          }
        },
        features: {
          notices: 'enabled',
          documents: 'enabled',
          cache: 'enabled',
          cors: 'enabled',
          upload: 'enabled'
        }
      };

      res.json(systemInfo);

    } catch (error) {
      console.error('❌ Erro ao obter informações do sistema:', error);
      res.status(500).json({ 
        error: 'Failed to get system info',
        details: error instanceof Error ? error.message : 'Unknown error'
      });
    }
  });

  // =================== BONO AUTOMATION REMOVIDO ===================
  // Sistema BONO automático removido por problemas de renderização

  // Rota para limpar cache do sistema
  app.post('/api/clear-cache', async (req, res) => {
    try {
      console.log('🧹 POST /api/clear-cache - Limpando cache do sistema...');
      
      const fs = await import('fs/promises');
      const path = await import('path');
      
      let filesRemoved = 0;
      
      // Limpar cache de páginas PDF
      const cacheDirectories = [
        path.resolve('./cache/pdf-pages'),
        path.resolve('./uploads/plasa-pages'),
        path.resolve('./uploads/escala-cache')
      ];
      
      for (const cacheDir of cacheDirectories) {
        try {
          const files = await fs.readdir(cacheDir);
          for (const file of files) {
            await fs.unlink(path.join(cacheDir, file));
            filesRemoved++;
          }
          console.log(`🗑️ ${files.length} arquivos removidos de ${cacheDir}`);
        } catch (error) {
          console.log(`📁 Diretório ${cacheDir} não existe ou vazio`);
        }
      }
      
      res.json({
        success: true,
        message: 'Cache limpo com sucesso',
        filesRemoved: filesRemoved,
        directoriesChecked: cacheDirectories.length,
        timestamp: new Date().toISOString()
      });
      
    } catch (error) {
      console.error('❌ Erro ao limpar cache:', error);
      res.status(500).json({
        success: false,
        error: 'Erro ao limpar cache',
        details: error instanceof Error ? error.message : 'Unknown error'
      });
    }
  });

  const httpServer = createServer(app);

  return httpServer;
}<|MERGE_RESOLUTION|>--- conflicted
+++ resolved
@@ -1,11 +1,6 @@
 import express, { type Express, type Request, type Response } from "express";
 import { createServer, type Server } from "http";
 import { storage } from "./storage";
-<<<<<<< HEAD
-import { startDutyAssignmentsListener } from "./dutyAssignmentsListener";
-import { startDocumentsListener } from "./documentsListener";
-=======
->>>>>>> acfce32a
 import {
   insertNoticeSchema,
   insertDocumentSchema,
@@ -13,10 +8,6 @@
   insertMilitaryPersonnelSchema,
   type User,
   type DutyOfficersPayload,
-<<<<<<< HEAD
-  type DutyOfficers,
-=======
->>>>>>> acfce32a
 } from "@shared/schema";
 import { z } from "zod";
 import multer from "multer";
@@ -322,98 +313,6 @@
 
   await ensureDefaultAdminUser();
 
-<<<<<<< HEAD
-  const dutyOfficerSubscribers = new Set<Response>();
-
-  type DutyOfficersSseEvent = {
-    type: 'snapshot' | 'update';
-    officers: DutyOfficers | null;
-    timestamp: string;
-  };
-
-  // 📄 SSE para documentos
-  const documentSubscribers = new Set<Response>();
-
-  type DocumentsSseEvent = {
-    type: 'snapshot' | 'update';
-    documents: any[] | null;
-    timestamp: string;
-  };
-
-  const broadcastDutyOfficers = (event: DutyOfficersSseEvent) => {
-    const payload = `data: ${JSON.stringify(event)}\n\n`;
-
-    for (const subscriber of dutyOfficerSubscribers) {
-      try {
-        subscriber.write(payload);
-      } catch (error) {
-        console.error('❌ Erro ao enviar atualização de oficiais via SSE:', error);
-        dutyOfficerSubscribers.delete(subscriber);
-        try {
-          subscriber.end();
-        } catch (endError) {
-          console.error('❌ Erro ao encerrar conexão SSE com problema:', endError);
-        }
-      }
-    }
-  };
-
-  // 📄 Broadcast de atualizações de documentos via SSE
-  const broadcastDocuments = (event: DocumentsSseEvent) => {
-    const payload = `data: ${JSON.stringify(event)}\n\n`;
-
-    for (const subscriber of documentSubscribers) {
-      try {
-        subscriber.write(payload);
-      } catch (error) {
-        console.error('❌ Erro ao enviar atualização de documentos via SSE:', error);
-        documentSubscribers.delete(subscriber);
-        try {
-          subscriber.end();
-        } catch (endError) {
-          console.error('❌ Erro ao encerrar conexão SSE com problema:', endError);
-        }
-      }
-    }
-  };
-
-  await startDutyAssignmentsListener(async (payload) => {
-    console.log('📡 NOTIFY duty_assignments_changed recebido:', payload);
-
-    try {
-      const officers = await storage.getDutyOfficers();
-      const timestamp = new Date().toISOString();
-
-      broadcastDutyOfficers({
-        type: 'update',
-        officers,
-        timestamp,
-      });
-    } catch (error) {
-      console.error('❌ Falha ao atualizar oficiais após NOTIFY duty_assignments_changed:', error);
-    }
-  });
-
-  // 📄 Listener PostgreSQL para mudanças em documentos
-  await startDocumentsListener(async (payload) => {
-    console.log('📡 NOTIFY documents_changed recebido:', payload);
-
-    try {
-      const documents = await storage.getDocuments();
-      const timestamp = new Date().toISOString();
-
-      broadcastDocuments({
-        type: 'update',
-        documents,
-        timestamp,
-      });
-    } catch (error) {
-      console.error('❌ Falha ao atualizar documentos após NOTIFY documents_changed:', error);
-    }
-  });
-
-=======
->>>>>>> acfce32a
   app.get('/api/admin/session', (req: Request, res: Response) => {
     res.json({
       authenticated: Boolean(req.session?.userId),
@@ -1740,75 +1639,6 @@
 
   // 🔥 NOVO: System info com informações de cache
   // Duty Officers API
-  app.get('/api/duty-officers/stream', async (req, res) => {
-    try {
-      res.setHeader('Content-Type', 'text/event-stream');
-      res.setHeader('Cache-Control', 'no-cache');
-      res.setHeader('Connection', 'keep-alive');
-
-      const heartbeat = setInterval(() => {
-        res.write(': heartbeat\n\n');
-      }, 30_000);
-
-      dutyOfficerSubscribers.add(res);
-
-      const snapshot = await storage.getDutyOfficers();
-      res.write(`data: ${JSON.stringify({
-        type: 'snapshot' as const,
-        officers: snapshot,
-        timestamp: new Date().toISOString(),
-      })}\n\n`);
-
-      req.on('close', () => {
-        clearInterval(heartbeat);
-        dutyOfficerSubscribers.delete(res);
-      });
-    } catch (error) {
-      console.error('❌ Erro ao iniciar stream de oficiais de serviço:', error);
-      dutyOfficerSubscribers.delete(res);
-      try {
-        res.status(500).end();
-      } catch {
-        // Ignore secondary errors ao encerrar stream
-      }
-    }
-  });
-
-  // 📄 SSE para atualizações de documentos em tempo real
-  app.get('/api/documents/stream', async (req, res) => {
-    try {
-      res.setHeader('Content-Type', 'text/event-stream');
-      res.setHeader('Cache-Control', 'no-cache');
-      res.setHeader('Connection', 'keep-alive');
-
-      const heartbeat = setInterval(() => {
-        res.write(': heartbeat\n\n');
-      }, 30_000);
-
-      documentSubscribers.add(res);
-
-      const snapshot = await storage.getDocuments();
-      res.write(`data: ${JSON.stringify({
-        type: 'snapshot' as const,
-        documents: snapshot,
-        timestamp: new Date().toISOString(),
-      })}\n\n`);
-
-      req.on('close', () => {
-        clearInterval(heartbeat);
-        documentSubscribers.delete(res);
-      });
-    } catch (error) {
-      console.error('❌ Erro ao iniciar stream de documentos:', error);
-      documentSubscribers.delete(res);
-      try {
-        res.status(500).end();
-      } catch {
-        // Ignore secondary errors ao encerrar stream
-      }
-    }
-  });
-
   app.get('/api/duty-officers', async (req, res) => {
     try {
       console.log('👮 GET /api/duty-officers - Buscando oficiais de serviço...');
@@ -1850,16 +1680,10 @@
         message: 'Oficiais de serviço atualizados com sucesso',
         timestamp: new Date().toISOString()
       };
-
+      
       console.log('✅ Oficiais de serviço atualizados:', updatedOfficers);
       res.json(result);
-
-      broadcastDutyOfficers({
-        type: 'update',
-        officers: updatedOfficers,
-        timestamp: result.timestamp,
-      });
-
+      
     } catch (error) {
       console.error('❌ Erro ao atualizar oficiais de serviço:', error);
       
@@ -2048,16 +1872,12 @@
       try {
         const plasaFiles = await readdir(plasaPagesDir);
         plasaCacheCount = plasaFiles.filter(f => f.endsWith('.jpg') || f.endsWith('.png')).length;
-      } catch (error) {
-        console.warn("⚠️ Erro ao contar arquivos PLASA:", error);
-      }
+      } catch {}
 
       try {
         const escalaFiles = await readdir(escalaCacheDir);
         escalaCacheCount = escalaFiles.filter(f => f.endsWith('.jpg') || f.endsWith('.png')).length;
-      } catch (error) {
-        console.warn("⚠️ Erro ao contar arquivos ESCALA:", error);
-      }
+      } catch {}
 
       const systemInfo = {
         server: {
